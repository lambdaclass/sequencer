<<<<<<< HEAD
=======
use std::time::Duration;

>>>>>>> 64cebe24
use infra_utils::run_until::run_until;
use mempool_test_utils::starknet_api_test_utils::{AccountId, MultiAccountTransactionGenerator};
use papyrus_execution::execution_utils::get_nonce_at;
use papyrus_storage::state::StateStorageReader;
use papyrus_storage::StorageReader;
use rstest::{fixture, rstest};
use starknet_api::block::BlockNumber;
use starknet_api::core::{ContractAddress, Nonce};
use starknet_api::state::StateNumber;
use starknet_integration_tests::integration_test_setup::IntegrationTestSetup;
use starknet_integration_tests::utils::{
    create_integration_test_tx_generator,
    run_integration_test,
    send_account_txs,
};
use starknet_sequencer_infra::trace_util::configure_tracing;
use starknet_sequencer_node::test_utils::compilation::spawn_run_node;
use starknet_types_core::felt::Felt;
use tracing::info;

#[fixture]
fn tx_generator() -> MultiAccountTransactionGenerator {
    create_integration_test_tx_generator()
}

/// Reads the latest block number from the storage.
fn get_latest_block_number(storage_reader: &StorageReader) -> BlockNumber {
    let txn = storage_reader.begin_ro_txn().unwrap();
    txn.get_state_marker()
        .expect("There should always be a state marker")
        .prev()
        .expect("There should be a previous block in the storage, set by the test setup")
}

/// Reads an account nonce after a block number from storage.
fn get_account_nonce(storage_reader: &StorageReader, contract_address: ContractAddress) -> Nonce {
    let block_number = get_latest_block_number(storage_reader);
    let txn = storage_reader.begin_ro_txn().unwrap();
    let state_number = StateNumber::unchecked_right_after_block(block_number);
    get_nonce_at(&txn, state_number, None, contract_address)
        .expect("Should always be Ok(Some(Nonce))")
        .expect("Should always be Some(Nonce)")
}

/// Sample a storage until sufficiently many blocks have been stored. Returns an error if after
/// the given number of attempts the target block number has not been reached.
async fn await_block(
    interval: u64,
    target_block_number: BlockNumber,
    max_attempts: usize,
    storage_reader: &StorageReader,
) -> Result<BlockNumber, ()> {
    let condition = |&latest_block_number: &BlockNumber| latest_block_number >= target_block_number;
    let get_latest_block_number_closure = || async move { get_latest_block_number(storage_reader) };

    run_until(interval, max_attempts, get_latest_block_number_closure, condition, None)
        .await
        .ok_or(())
}

#[rstest]
#[tokio::test]
async fn test_end_to_end_integration(mut tx_generator: MultiAccountTransactionGenerator) {
    if !run_integration_test() {
        return;
    }

    const EXPECTED_BLOCK_NUMBER: BlockNumber = BlockNumber(15);

    configure_tracing().await;
    info!("Running integration test setup.");

    // Creating the storage for the test.

    let integration_test_setup = IntegrationTestSetup::new_from_tx_generator(&tx_generator).await;

    info!("Running sequencer node.");
    let node_run_handle = spawn_run_node(integration_test_setup.node_config_path).await;

    // Wait for the node to start.
    match integration_test_setup.is_alive_test_client.await_alive(5000, 50).await {
        Ok(_) => {}
        Err(_) => panic!("Node is not alive."),
    }

    info!("Running integration test simulator.");

    let send_rpc_tx_fn =
        &mut |rpc_tx| integration_test_setup.add_tx_http_client.assert_add_tx_success(rpc_tx);

    const ACCOUNT_ID_0: AccountId = 0;

    let n_txs = 50;
    let sender_address = tx_generator.account_with_id(ACCOUNT_ID_0).sender_address();
    info!("Sending {n_txs} txs.");
    let tx_hashes = send_account_txs(tx_generator, ACCOUNT_ID_0, n_txs, send_rpc_tx_fn).await;

    info!("Awaiting until {EXPECTED_BLOCK_NUMBER} blocks have been created.");

    let (batcher_storage_reader, _) =
        papyrus_storage::open_storage(integration_test_setup.batcher_storage_config)
            .expect("Failed to open batcher's storage");

    match await_block(5000, EXPECTED_BLOCK_NUMBER, 15, &batcher_storage_reader).await {
        Ok(_) => {}
        Err(_) => panic!("Did not reach expected block number."),
    }

    info!("Shutting the node down.");
    node_run_handle.abort();
    let res = node_run_handle.await;
    assert!(
        res.expect_err("Node should have been stopped.").is_cancelled(),
        "Node should have been stopped."
    );

    info!("Verifying tx sender account nonce.");
    let expected_nonce_value = tx_hashes.len() + 1;
    let expected_nonce =
        Nonce(Felt::from_hex_unchecked(format!("0x{:X}", expected_nonce_value).as_str()));
    let nonce = get_account_nonce(&batcher_storage_reader, sender_address);
    assert_eq!(nonce, expected_nonce);
}<|MERGE_RESOLUTION|>--- conflicted
+++ resolved
@@ -1,8 +1,3 @@
-<<<<<<< HEAD
-=======
-use std::time::Duration;
-
->>>>>>> 64cebe24
 use infra_utils::run_until::run_until;
 use mempool_test_utils::starknet_api_test_utils::{AccountId, MultiAccountTransactionGenerator};
 use papyrus_execution::execution_utils::get_nonce_at;
@@ -21,6 +16,7 @@
 use starknet_sequencer_infra::trace_util::configure_tracing;
 use starknet_sequencer_node::test_utils::compilation::spawn_run_node;
 use starknet_types_core::felt::Felt;
+use tracing::info;
 use tracing::info;
 
 #[fixture]
@@ -51,9 +47,17 @@
 /// the given number of attempts the target block number has not been reached.
 async fn await_block(
     interval: u64,
+    interval: u64,
     target_block_number: BlockNumber,
     max_attempts: usize,
     storage_reader: &StorageReader,
+) -> Result<BlockNumber, ()> {
+    let condition = |&latest_block_number: &BlockNumber| latest_block_number >= target_block_number;
+    let get_latest_block_number_closure = || async move { get_latest_block_number(storage_reader) };
+
+    run_until(interval, max_attempts, get_latest_block_number_closure, condition, None)
+        .await
+        .ok_or(())
 ) -> Result<BlockNumber, ()> {
     let condition = |&latest_block_number: &BlockNumber| latest_block_number >= target_block_number;
     let get_latest_block_number_closure = || async move { get_latest_block_number(storage_reader) };
@@ -107,6 +111,7 @@
             .expect("Failed to open batcher's storage");
 
     match await_block(5000, EXPECTED_BLOCK_NUMBER, 15, &batcher_storage_reader).await {
+    match await_block(5000, EXPECTED_BLOCK_NUMBER, 15, &batcher_storage_reader).await {
         Ok(_) => {}
         Err(_) => panic!("Did not reach expected block number."),
     }
