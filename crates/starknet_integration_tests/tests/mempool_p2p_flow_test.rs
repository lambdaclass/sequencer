use std::collections::HashSet;
use std::future::ready;
use std::net::SocketAddr;

use futures::StreamExt;
use mempool_test_utils::starknet_api_test_utils::MultiAccountTransactionGenerator;
use papyrus_network::gossipsub_impl::Topic;
use papyrus_network::network_manager::test_utils::create_network_configs_connected_to_broadcast_channels;
use papyrus_network::network_manager::{BroadcastTopicChannels, BroadcastTopicClientTrait};
use papyrus_protobuf::mempool::RpcTransactionWrapper;
use rstest::{fixture, rstest};
use starknet_api::executable_transaction::AccountTransaction;
use starknet_api::rpc_transaction::{
    RpcDeployAccountTransaction,
    RpcInvokeTransaction,
    RpcTransaction,
};
use starknet_api::transaction::TransactionHash;
use starknet_http_server::config::HttpServerConfig;
use starknet_http_server::test_utils::HttpTestClient;
use starknet_integration_tests::state_reader::{spawn_test_rpc_state_reader, StorageTestSetup};
use starknet_integration_tests::utils::{
    create_batcher_config,
    create_chain_info,
    create_gateway_config,
    create_http_server_config,
    create_integration_test_tx_generator,
    run_integration_test_scenario,
    test_rpc_state_reader_config,
};
use starknet_mempool_p2p::config::MempoolP2pConfig;
use starknet_mempool_p2p::MEMPOOL_TOPIC;
use starknet_sequencer_node::config::component_config::ComponentConfig;
use starknet_sequencer_node::config::component_execution_config::{
    ActiveComponentExecutionConfig,
    ReactiveComponentExecutionConfig,
    ReactiveComponentExecutionMode,
};
use starknet_sequencer_node::config::node_config::SequencerNodeConfig;
use starknet_sequencer_node::servers::run_component_servers;
use starknet_sequencer_node::utils::create_node_modules;
use starknet_task_executor::tokio_executor::TokioExecutor;
use tokio::runtime::Handle;

#[fixture]
fn tx_generator() -> MultiAccountTransactionGenerator {
    create_integration_test_tx_generator()
}

// TODO: remove code duplication with FlowTestSetup
<<<<<<< HEAD
async fn setup(
    tx_generator: &MultiAccountTransactionGenerator,
) -> (SequencerNodeConfig, BroadcastTopicChannels<RpcTransactionWrapper>) {
    let accounts = tx_generator.accounts();
    let chain_info = create_chain_info();
=======
#[rstest]
#[tokio::test]
async fn test_mempool_sends_tx_to_other_peer(mut tx_generator: MultiAccountTransactionGenerator) {
    let handle = Handle::current();
    let task_executor = TokioExecutor::new(handle);

    let chain_info = create_chain_info();
    let accounts = tx_generator.accounts();
>>>>>>> 64cebe24
    let storage_for_test = StorageTestSetup::new(accounts, &chain_info);

    // Spawn a papyrus rpc server for a papyrus storage reader.
    let rpc_server_addr = spawn_test_rpc_state_reader(
        storage_for_test.rpc_storage_reader,
        chain_info.chain_id.clone(),
    )
    .await;

    // Derive the configuration for the mempool node.
    let components = ComponentConfig {
        consensus_manager: ActiveComponentExecutionConfig::disabled(),
        batcher: ReactiveComponentExecutionConfig {
            execution_mode: ReactiveComponentExecutionMode::Disabled,
            local_server_config: None,
            ..Default::default()
        },
        ..Default::default()
    };

    let batcher_config =
        create_batcher_config(storage_for_test.batcher_storage_config, chain_info.clone());
    let gateway_config = create_gateway_config(chain_info).await;
    let http_server_config = create_http_server_config().await;
    let rpc_state_reader_config = test_rpc_state_reader_config(rpc_server_addr);
    let (mut network_configs, broadcast_channels) =
        create_network_configs_connected_to_broadcast_channels::<RpcTransactionWrapper>(
            1,
            Topic::new(MEMPOOL_TOPIC),
        );
    let network_config = network_configs.pop().unwrap();
    let mempool_p2p_config = MempoolP2pConfig { network_config, ..Default::default() };
    let config = SequencerNodeConfig {
        components,
        batcher_config,
        gateway_config,
        http_server_config,
        rpc_state_reader_config,
        mempool_p2p_config,
        ..SequencerNodeConfig::default()
    };
    (config, broadcast_channels)
}

#[rstest]
#[tokio::test]
async fn test_mempool_sends_tx_to_other_peer(mut tx_generator: MultiAccountTransactionGenerator) {
    let handle = Handle::current();
    let task_executor = TokioExecutor::new(handle);
    let (config, mut broadcast_channels) = setup(&tx_generator).await;
    let (_clients, servers) = create_node_modules(&config);

    let HttpServerConfig { ip, port } = config.http_server_config;
    let add_tx_http_client = HttpTestClient::new(SocketAddr::from((ip, port)));

    // Build and run the sequencer node.
    let sequencer_node_future = run_component_servers(servers);
    let _sequencer_node_handle = task_executor.spawn_with_handle(sequencer_node_future);

    // Wait for server to spin up and for p2p to discover other peer.
    // TODO(Gilad): Replace with a persistent Client with a built-in retry to protect against CI
    // flakiness.
    tokio::time::sleep(std::time::Duration::from_millis(1000)).await;

    let mut expected_txs = HashSet::new();

    // Create and send transactions.
    let _tx_hashes = run_integration_test_scenario(&mut tx_generator, &mut |tx: RpcTransaction| {
        expected_txs.insert(tx.clone()); // push the sent tx to the expected_txs list
        add_tx_http_client.assert_add_tx_success(tx)
    })
    .await;

    while !expected_txs.is_empty() {
        let tx =
            broadcast_channels.broadcasted_messages_receiver.next().await.unwrap().0.unwrap().0;
        assert!(expected_txs.contains(&tx));
        expected_txs.remove(&tx);
    }
}

#[rstest]
#[tokio::test]
async fn test_mempool_receives_tx_from_other_peer(
    mut tx_generator: MultiAccountTransactionGenerator,
) {
    const RECEIVED_TX_POLL_INTERVAL: u64 = 100; // milliseconds between calls to read received txs from the broadcast channel
    const TXS_RETRIVAL_TIMEOUT: u64 = 2000; // max milliseconds spent polling the received txs before timing out

    let handle = Handle::current();
    let task_executor = TokioExecutor::new(handle);
    let (config, mut broadcast_channels) = setup(&tx_generator).await;
    let (clients, servers) = create_node_modules(&config);
    let mempool_client = clients.get_mempool_shared_client().unwrap();
    // Build and run the sequencer node.
    let sequencer_node_future = run_component_servers(servers);
    let _sequencer_node_handle = task_executor.spawn_with_handle(sequencer_node_future);
    // Wait for server to spin up and for p2p to discover other peer.
    // TODO(Gilad): Replace with a persistent Client with a built-in retry to protect against CI
    // flakiness.
    tokio::time::sleep(std::time::Duration::from_millis(1000)).await;

    let mut expected_txs = HashSet::new();

    let _tx_hashes = run_integration_test_scenario(&mut tx_generator, &mut |tx: RpcTransaction| {
        expected_txs.insert(tx.clone());
        ready(TransactionHash::default()) // using the default value because we don't use the hash anyways.
    })
    .await;
    for tx in &expected_txs {
        broadcast_channels
            .broadcast_topic_client
            .broadcast_message(RpcTransactionWrapper(tx.clone()))
            .await
            .unwrap();
    }

    let mut received_txs: Vec<AccountTransaction> = vec![];
    // Polling for as many rounds as needed up to the set constant
    for _ in 0..(TXS_RETRIVAL_TIMEOUT / RECEIVED_TX_POLL_INTERVAL) {
        if received_txs.len() == expected_txs.len() {
            break;
        }
        received_txs.append(
            // Querying for more txs than we sent verifies there are no extra txs
            &mut mempool_client.get_txs(expected_txs.len() - received_txs.len() + 1).await.unwrap(),
        );
        tokio::time::sleep(std::time::Duration::from_millis(RECEIVED_TX_POLL_INTERVAL)).await;
    }
    assert_eq!(received_txs.len(), expected_txs.len());

    for tx in received_txs {
        // TODO: change mempool to store RpcTransaction
        let converted_tx: RpcTransaction = match tx {
            AccountTransaction::Declare(_declare_tx) => {
                panic!("No implementation for converting DeclareTransaction to an RpcTransaction")
            }
            AccountTransaction::DeployAccount(deploy_account_transaction) => {
                RpcTransaction::DeployAccount(RpcDeployAccountTransaction::V3(
                    deploy_account_transaction.clone().into(),
                ))
            }
            AccountTransaction::Invoke(invoke_transaction) => {
                RpcTransaction::Invoke(RpcInvokeTransaction::V3(invoke_transaction.clone().into()))
            }
        };
        assert!(expected_txs.contains(&converted_tx));
    }
}<|MERGE_RESOLUTION|>--- conflicted
+++ resolved
@@ -48,22 +48,11 @@
 }
 
 // TODO: remove code duplication with FlowTestSetup
-<<<<<<< HEAD
 async fn setup(
     tx_generator: &MultiAccountTransactionGenerator,
 ) -> (SequencerNodeConfig, BroadcastTopicChannels<RpcTransactionWrapper>) {
     let accounts = tx_generator.accounts();
     let chain_info = create_chain_info();
-=======
-#[rstest]
-#[tokio::test]
-async fn test_mempool_sends_tx_to_other_peer(mut tx_generator: MultiAccountTransactionGenerator) {
-    let handle = Handle::current();
-    let task_executor = TokioExecutor::new(handle);
-
-    let chain_info = create_chain_info();
-    let accounts = tx_generator.accounts();
->>>>>>> 64cebe24
     let storage_for_test = StorageTestSetup::new(accounts, &chain_info);
 
     // Spawn a papyrus rpc server for a papyrus storage reader.
@@ -132,6 +121,7 @@
 
     // Create and send transactions.
     let _tx_hashes = run_integration_test_scenario(&mut tx_generator, &mut |tx: RpcTransaction| {
+    let _tx_hashes = run_integration_test_scenario(&mut tx_generator, &mut |tx: RpcTransaction| {
         expected_txs.insert(tx.clone()); // push the sent tx to the expected_txs list
         add_tx_http_client.assert_add_tx_success(tx)
     })
