use std::sync::Arc;
use std::time::Duration;
use std::vec;

use futures::channel::{mpsc, oneshot};
use futures::SinkExt;
use lazy_static::lazy_static;
use papyrus_network::network_manager::test_utils::{
    mock_register_broadcast_topic,
    MockBroadcastedMessagesSender,
    TestSubscriberChannels,
};
use papyrus_network_types::network_types::BroadcastedMessageMetadata;
use papyrus_protobuf::consensus::{ProposalFin, Vote, DEFAULT_VALIDATOR_ID};
use papyrus_test_utils::{get_rng, GetTestInstance};
use starknet_api::block::{BlockHash, BlockNumber};
use starknet_types_core::felt::Felt;
use tokio::sync::Notify;

use super::{run_consensus, MultiHeightManager, RunHeightRes};
use crate::config::TimeoutsConfig;
use crate::test_utils::{precommit, prevote, proposal_init, MockTestContext, TestProposalPart};
use crate::types::ValidatorId;

lazy_static! {
    static ref PROPOSER_ID: ValidatorId = DEFAULT_VALIDATOR_ID.into();
    static ref VALIDATOR_ID: ValidatorId = (DEFAULT_VALIDATOR_ID + 1).into();
    static ref VALIDATOR_ID_2: ValidatorId = (DEFAULT_VALIDATOR_ID + 2).into();
    static ref VALIDATOR_ID_3: ValidatorId = (DEFAULT_VALIDATOR_ID + 3).into();
    static ref TIMEOUTS: TimeoutsConfig = TimeoutsConfig {
        prevote_timeout: Duration::from_millis(100),
        precommit_timeout: Duration::from_millis(100),
        proposal_timeout: Duration::from_millis(100),
    };
}

const CHANNEL_SIZE: usize = 10;
const SYNC_RETRY_INTERVAL: Duration = Duration::from_millis(100);

async fn send(sender: &mut MockBroadcastedMessagesSender<Vote>, msg: Vote) {
    let broadcasted_message_metadata =
        BroadcastedMessageMetadata::get_test_instance(&mut get_rng());
    sender.send((msg, broadcasted_message_metadata)).await.unwrap();
}

async fn send_proposal(
    proposal_receiver_sender: &mut mpsc::Sender<mpsc::Receiver<TestProposalPart>>,
    content: Vec<TestProposalPart>,
) {
    let (mut proposal_sender, proposal_receiver) = mpsc::channel(CHANNEL_SIZE);
    proposal_receiver_sender.send(proposal_receiver).await.unwrap();
    for item in content {
        proposal_sender.send(item).await.unwrap();
    }
}

fn expect_validate_proposal(context: &mut MockTestContext, block_hash: Felt, times: usize) {
    context
        .expect_validate_proposal()
        .returning(move |_, _, _| {
            let (block_sender, block_receiver) = oneshot::channel();
            block_sender
                .send((
                    BlockHash(block_hash),
                    ProposalFin { proposal_content_id: BlockHash(block_hash) },
                ))
                .unwrap();
            block_receiver
        })
        .times(times);
}

fn assert_decision(res: RunHeightRes, id: Felt) {
    match res {
        RunHeightRes::Decision(decision) => assert_eq!(decision.block, BlockHash(id)),
        _ => panic!("Expected decision"),
    }
<<<<<<< HEAD
}

fn assert_decision(res: RunHeightRes, id: Felt) {
    match res {
        RunHeightRes::Decision(decision) => assert_eq!(decision.block, BlockHash(id)),
        _ => panic!("Expected decision"),
    }
=======
>>>>>>> bdd2b780
}

#[tokio::test]
async fn manager_multiple_heights_unordered() {
    let TestSubscriberChannels { mock_network, subscriber_channels } =
        mock_register_broadcast_topic().unwrap();
    let mut sender = mock_network.broadcasted_messages_sender;

    let (mut proposal_receiver_sender, mut proposal_receiver_receiver) =
        mpsc::channel(CHANNEL_SIZE);

    // Send messages for height 2 followed by those for height 1.
    send_proposal(
        &mut proposal_receiver_sender,
        vec![TestProposalPart::Init(proposal_init(2, 0, *PROPOSER_ID))],
    )
    .await;
    send(&mut sender, prevote(Some(Felt::TWO), 2, 0, *PROPOSER_ID)).await;
    send(&mut sender, precommit(Some(Felt::TWO), 2, 0, *PROPOSER_ID)).await;

    send_proposal(
        &mut proposal_receiver_sender,
        vec![TestProposalPart::Init(proposal_init(1, 0, *PROPOSER_ID))],
    )
    .await;
    send(&mut sender, prevote(Some(Felt::ONE), 1, 0, *PROPOSER_ID)).await;
    send(&mut sender, precommit(Some(Felt::ONE), 1, 0, *PROPOSER_ID)).await;

    let mut context = MockTestContext::new();
    // Run the manager for height 1.
    expect_validate_proposal(&mut context, Felt::ONE, 1);
    context.expect_validators().returning(move |_| vec![*PROPOSER_ID, *VALIDATOR_ID]);
    context.expect_proposer().returning(move |_, _| *PROPOSER_ID);
    context.expect_set_height_and_round().returning(move |_, _| ());
    context.expect_broadcast().returning(move |_| Ok(()));

    let mut manager = MultiHeightManager::new(*VALIDATOR_ID, TIMEOUTS.clone());
    let mut subscriber_channels = subscriber_channels.into();
    let decision = manager
        .run_height(
            &mut context,
            BlockNumber(1),
            false,
            SYNC_RETRY_INTERVAL,
            &mut subscriber_channels,
            &mut proposal_receiver_receiver,
            &mut futures::stream::pending(),
        )
        .await
        .unwrap();
    assert_decision(decision, Felt::ONE);

    // Run the manager for height 2.
    expect_validate_proposal(&mut context, Felt::TWO, 1);
    let decision = manager
        .run_height(
            &mut context,
            BlockNumber(2),
            false,
            SYNC_RETRY_INTERVAL,
            &mut subscriber_channels,
            &mut proposal_receiver_receiver,
            &mut futures::stream::pending(),
        )
        .await
        .unwrap();
    assert_decision(decision, Felt::TWO);
}

#[tokio::test]
async fn run_consensus_sync() {
    // Set expectations.
    let mut context = MockTestContext::new();
    let (decision_tx, decision_rx) = oneshot::channel();

    let (mut proposal_receiver_sender, proposal_receiver_receiver) = mpsc::channel(CHANNEL_SIZE);

    expect_validate_proposal(&mut context, Felt::TWO, 1);
    context.expect_validators().returning(move |_| vec![*PROPOSER_ID, *VALIDATOR_ID]);
    context.expect_proposer().returning(move |_, _| *PROPOSER_ID);
    context.expect_set_height_and_round().returning(move |_, _| ());
    context.expect_broadcast().returning(move |_| Ok(()));
    context
        .expect_decision_reached()
        .withf(move |block, votes| *block == BlockHash(Felt::TWO) && votes[0].height == 2)
        .return_once(move |_, _| {
            decision_tx.send(()).unwrap();
            Ok(())
        });
    context
        .expect_try_sync()
        .withf(move |height| *height == BlockNumber(1))
        .times(1)
        .returning(|_| true);
    context.expect_try_sync().returning(|_| false);

    // Send messages for height 2.
    send_proposal(
        &mut proposal_receiver_sender,
        vec![TestProposalPart::Init(proposal_init(2, 0, *PROPOSER_ID))],
    )
    .await;
    let TestSubscriberChannels { mock_network, subscriber_channels } =
        mock_register_broadcast_topic().unwrap();
    let mut network_sender = mock_network.broadcasted_messages_sender;
    send(&mut network_sender, prevote(Some(Felt::TWO), 2, 0, *PROPOSER_ID)).await;
    send(&mut network_sender, precommit(Some(Felt::TWO), 2, 0, *PROPOSER_ID)).await;

    // Start at height 1.
    tokio::spawn(async move {
        run_consensus(
            context,
            BlockNumber(1),
            BlockNumber(1),
            *VALIDATOR_ID,
            Duration::ZERO,
            TIMEOUTS.clone(),
            SYNC_RETRY_INTERVAL,
            subscriber_channels.into(),
            proposal_receiver_receiver,
        )
        .await
    });

    // Decision for height 2.
    decision_rx.await.unwrap();
}

#[tokio::test]
async fn test_timeouts() {
    let TestSubscriberChannels { mock_network, subscriber_channels } =
        mock_register_broadcast_topic().unwrap();
    let mut sender = mock_network.broadcasted_messages_sender;

    let (mut proposal_receiver_sender, mut proposal_receiver_receiver) =
        mpsc::channel(CHANNEL_SIZE);

    send_proposal(
        &mut proposal_receiver_sender,
        vec![TestProposalPart::Init(proposal_init(1, 0, *PROPOSER_ID))],
    )
    .await;
    send(&mut sender, prevote(None, 1, 0, *VALIDATOR_ID_2)).await;
    send(&mut sender, prevote(None, 1, 0, *VALIDATOR_ID_3)).await;
    send(&mut sender, precommit(None, 1, 0, *VALIDATOR_ID_2)).await;
    send(&mut sender, precommit(None, 1, 0, *VALIDATOR_ID_3)).await;

    let mut context = MockTestContext::new();
    context.expect_set_height_and_round().returning(move |_, _| ());
    expect_validate_proposal(&mut context, Felt::ONE, 2);
    context
        .expect_validators()
        .returning(move |_| vec![*PROPOSER_ID, *VALIDATOR_ID, *VALIDATOR_ID_2, *VALIDATOR_ID_3]);
    context.expect_proposer().returning(move |_, _| *PROPOSER_ID);
    context.expect_try_sync().returning(|_| false);

    let (timeout_send, timeout_receive) = oneshot::channel();
    // Node handled Timeout events and responded with NIL vote.
    context
        .expect_broadcast()
        .times(1)
        .withf(move |msg: &Vote| msg == &prevote(None, 1, 1, *VALIDATOR_ID))
        .return_once(move |_| {
            timeout_send.send(()).unwrap();
            Ok(())
        });
    context.expect_broadcast().returning(move |_| Ok(()));

    let mut manager = MultiHeightManager::new(*VALIDATOR_ID, TIMEOUTS.clone());
    let manager_handle = tokio::spawn(async move {
        let decision = manager
            .run_height(
                &mut context,
                BlockNumber(1),
                false,
                SYNC_RETRY_INTERVAL,
                &mut subscriber_channels.into(),
                &mut proposal_receiver_receiver,
                &mut futures::stream::pending(),
            )
            .await
            .unwrap();
        assert_decision(decision, Felt::ONE);
    });

    // Wait for the timeout to be triggered.
    timeout_receive.await.unwrap();
    // Show that after the timeout is triggered we can still precommit in favor of the block and
    // reach a decision.
    send_proposal(
        &mut proposal_receiver_sender,
        vec![TestProposalPart::Init(proposal_init(1, 1, *PROPOSER_ID))],
    )
    .await;
    send(&mut sender, prevote(Some(Felt::ONE), 1, 1, *PROPOSER_ID)).await;
    send(&mut sender, prevote(Some(Felt::ONE), 1, 1, *VALIDATOR_ID_2)).await;
    send(&mut sender, prevote(Some(Felt::ONE), 1, 1, *VALIDATOR_ID_3)).await;
    send(&mut sender, precommit(Some(Felt::ONE), 1, 1, *VALIDATOR_ID_2)).await;
    send(&mut sender, precommit(Some(Felt::ONE), 1, 1, *VALIDATOR_ID_3)).await;

    manager_handle.await.unwrap();
}<|MERGE_RESOLUTION|>--- conflicted
+++ resolved
@@ -75,16 +75,6 @@
         RunHeightRes::Decision(decision) => assert_eq!(decision.block, BlockHash(id)),
         _ => panic!("Expected decision"),
     }
-<<<<<<< HEAD
-}
-
-fn assert_decision(res: RunHeightRes, id: Felt) {
-    match res {
-        RunHeightRes::Decision(decision) => assert_eq!(decision.block, BlockHash(id)),
-        _ => panic!("Expected decision"),
-    }
-=======
->>>>>>> bdd2b780
 }
 
 #[tokio::test]
