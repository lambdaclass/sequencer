use std::sync::{Arc, OnceLock};
use std::time::Duration;
use std::vec;

use futures::channel::mpsc;
use futures::{FutureExt, SinkExt};
use lazy_static::lazy_static;
use papyrus_consensus::stream_handler::StreamHandler;
<<<<<<< HEAD
use papyrus_consensus::types::{ConsensusContext, ValidatorId, DEFAULT_VALIDATOR_ID};
=======
use papyrus_consensus::types::{ConsensusContext, ValidatorId};
>>>>>>> 64cebe24
use papyrus_network::network_manager::test_utils::{
    mock_register_broadcast_topic,
    BroadcastNetworkMock,
    TestSubscriberChannels,
};
use papyrus_network::network_manager::BroadcastTopicChannels;
use papyrus_protobuf::consensus::{
    ConsensusMessage,
    ProposalFin,
    ProposalInit,
    ProposalPart,
    StreamMessage,
    TransactionBatch,
};
use starknet_api::block::{BlockHash, BlockNumber};
use starknet_api::core::StateDiffCommitment;
use starknet_api::executable_transaction::Transaction as ExecutableTransaction;
use starknet_api::hash::PoseidonHash;
use starknet_api::test_utils::invoke::{executable_invoke_tx, invoke_tx, InvokeTxArgs};
use starknet_api::transaction::{Transaction, TransactionHash};
use starknet_batcher_types::batcher_types::{
    GetProposalContent,
    GetProposalContentResponse,
    ProposalCommitment,
    ProposalId,
    ProposalStatus,
    ProposeBlockInput,
    SendProposalContent,
    SendProposalContentInput,
    SendProposalContentResponse,
    ValidateBlockInput,
};
use starknet_batcher_types::communication::MockBatcherClient;
use starknet_types_core::felt::Felt;

use crate::sequencer_consensus_context::SequencerConsensusContext;

const TIMEOUT: Duration = Duration::from_millis(100);
const CHANNEL_SIZE: usize = 5000;
const NUM_VALIDATORS: u64 = 4;
const STATE_DIFF_COMMITMENT: StateDiffCommitment = StateDiffCommitment(PoseidonHash(Felt::ZERO));

lazy_static! {
    static ref TX_BATCH: Vec<ExecutableTransaction> =
        vec![generate_executable_invoke_tx(Felt::THREE)];
}

fn generate_invoke_tx() -> Transaction {
    Transaction::Invoke(invoke_tx(InvokeTxArgs::default()))
}

fn generate_executable_invoke_tx(tx_hash: Felt) -> ExecutableTransaction {
    ExecutableTransaction::Account(executable_invoke_tx(InvokeTxArgs {
        tx_hash: TransactionHash(tx_hash),
        ..Default::default()
    }))
}

// Structs which aren't utilized but should not be dropped.
struct NetworkDependencies {
    _vote_network: BroadcastNetworkMock<ConsensusMessage>,
    _new_proposal_network: BroadcastNetworkMock<StreamMessage<ProposalPart>>,
}

fn setup(batcher: MockBatcherClient) -> (SequencerConsensusContext, NetworkDependencies) {
    let TestSubscriberChannels { mock_network: mock_proposal_stream_network, subscriber_channels } =
        mock_register_broadcast_topic().expect("Failed to create mock network");
    let BroadcastTopicChannels {
        broadcasted_messages_receiver: inbound_network_receiver,
        broadcast_topic_client: outbound_network_sender,
    } = subscriber_channels;
    let (outbound_proposal_stream_sender, _, _) =
        StreamHandler::get_channels(inbound_network_receiver, outbound_network_sender);

    let TestSubscriberChannels { mock_network: mock_vote_network, subscriber_channels } =
        mock_register_broadcast_topic().expect("Failed to create mock network");
    let BroadcastTopicChannels { broadcast_topic_client: votes_topic_client, .. } =
        subscriber_channels;

    let context = SequencerConsensusContext::new(
        Arc::new(batcher),
        outbound_proposal_stream_sender,
        votes_topic_client,
        NUM_VALIDATORS,
    );

    let network_dependencies = NetworkDependencies {
        _vote_network: mock_vote_network,
        _new_proposal_network: mock_proposal_stream_network,
    };

    (context, network_dependencies)
}

#[tokio::test]
async fn build_proposal() {
    let mut batcher = MockBatcherClient::new();
    let proposal_id = Arc::new(OnceLock::new());
    let proposal_id_clone = Arc::clone(&proposal_id);
    batcher.expect_propose_block().returning(move |input: ProposeBlockInput| {
        proposal_id_clone.set(input.proposal_id).unwrap();
        Ok(())
    });
    batcher
        .expect_start_height()
        .withf(|input| input.height == BlockNumber(0))
        .return_once(|_| Ok(()));
    let proposal_id_clone = Arc::clone(&proposal_id);
    batcher.expect_get_proposal_content().times(1).returning(move |input| {
        assert_eq!(input.proposal_id, *proposal_id_clone.get().unwrap());
        Ok(GetProposalContentResponse { content: GetProposalContent::Txs(TX_BATCH.clone()) })
    });
    let proposal_id_clone = Arc::clone(&proposal_id);
    batcher.expect_get_proposal_content().times(1).returning(move |input| {
        assert_eq!(input.proposal_id, *proposal_id_clone.get().unwrap());
        Ok(GetProposalContentResponse {
            content: GetProposalContent::Finished(ProposalCommitment {
                state_diff_commitment: STATE_DIFF_COMMITMENT,
            }),
        })
    });
    let (mut context, _network) = setup(batcher);

<<<<<<< HEAD
    let init =
        ProposalInit { proposer: ValidatorId::from(DEFAULT_VALIDATOR_ID), ..Default::default() };
=======
    let init = ProposalInit {
        height: BlockNumber(0),
        round: 0,
        proposer: ValidatorId::default(),
        valid_round: None,
    };
>>>>>>> 64cebe24
    // TODO(Asmaa): Test proposal content.
    let fin_receiver = context.build_proposal(init, TIMEOUT).await;
    assert_eq!(fin_receiver.await.unwrap().0, STATE_DIFF_COMMITMENT.0.0);
}

#[tokio::test]
async fn validate_proposal_success() {
    let mut batcher = MockBatcherClient::new();
    let proposal_id: Arc<OnceLock<ProposalId>> = Arc::new(OnceLock::new());
    let proposal_id_clone = Arc::clone(&proposal_id);
    batcher.expect_validate_block().returning(move |input: ValidateBlockInput| {
        proposal_id_clone.set(input.proposal_id).unwrap();
        Ok(())
    });
    batcher
        .expect_start_height()
        .withf(|input| input.height == BlockNumber(0))
        .return_once(|_| Ok(()));
    let proposal_id_clone = Arc::clone(&proposal_id);
    batcher.expect_send_proposal_content().times(1).returning(
        move |input: SendProposalContentInput| {
            assert_eq!(input.proposal_id, *proposal_id_clone.get().unwrap());
            let SendProposalContent::Txs(txs) = input.content else {
                panic!("Expected SendProposalContent::Txs, got {:?}", input.content);
            };
            assert_eq!(txs, *TX_BATCH);
            Ok(SendProposalContentResponse { response: ProposalStatus::Processing })
        },
    );
    let proposal_id_clone = Arc::clone(&proposal_id);
    batcher.expect_send_proposal_content().times(1).returning(
        move |input: SendProposalContentInput| {
            assert_eq!(input.proposal_id, *proposal_id_clone.get().unwrap());
            assert!(matches!(input.content, SendProposalContent::Finish));
            Ok(SendProposalContentResponse {
                response: ProposalStatus::Finished(ProposalCommitment {
                    state_diff_commitment: STATE_DIFF_COMMITMENT,
                }),
            })
        },
    );
    let (mut context, _network) = setup(batcher);

    // Initialize the context for a specific height, starting with round 0.
    context.set_height_and_round(BlockNumber(0), 0).await;

    let (mut content_sender, content_receiver) = mpsc::channel(CHANNEL_SIZE);
    let tx_hash = TX_BATCH.first().unwrap().tx_hash();
    let txs =
        TX_BATCH.clone().into_iter().map(starknet_api::transaction::Transaction::from).collect();
    content_sender
        .send(ProposalPart::Transactions(TransactionBatch {
            transactions: txs,
            tx_hashes: vec![tx_hash],
        }))
        .await
        .unwrap();
    content_sender
        .send(ProposalPart::Fin(ProposalFin {
            proposal_content_id: BlockHash(STATE_DIFF_COMMITMENT.0.0),
        }))
        .await
        .unwrap();
    let fin_receiver = context
<<<<<<< HEAD
        .validate_proposal(
            BlockNumber(0),
            0,
            ValidatorId::from(DEFAULT_VALIDATOR_ID),
            TIMEOUT,
            content_receiver,
        )
=======
        .validate_proposal(BlockNumber(0), 0, ValidatorId::default(), TIMEOUT, content_receiver)
>>>>>>> 64cebe24
        .await;
    content_sender.close_channel();
    assert_eq!(fin_receiver.await.unwrap().0.0, STATE_DIFF_COMMITMENT.0.0);
}

#[tokio::test]
async fn repropose() {
    // Receive a proposal. Then re-retrieve it.
    let mut batcher = MockBatcherClient::new();
    batcher.expect_validate_block().returning(move |_| Ok(()));
    batcher
        .expect_start_height()
        .withf(|input| input.height == BlockNumber(0))
        .return_once(|_| Ok(()));
    batcher.expect_send_proposal_content().times(1).returning(
        move |input: SendProposalContentInput| {
            assert!(matches!(input.content, SendProposalContent::Txs(_)));
            Ok(SendProposalContentResponse { response: ProposalStatus::Processing })
        },
    );
    batcher.expect_send_proposal_content().times(1).returning(
        move |input: SendProposalContentInput| {
            assert!(matches!(input.content, SendProposalContent::Finish));
            Ok(SendProposalContentResponse {
                response: ProposalStatus::Finished(ProposalCommitment {
                    state_diff_commitment: STATE_DIFF_COMMITMENT,
                }),
            })
        },
    );
    let (mut context, _network) = setup(batcher);

    // Initialize the context for a specific height, starting with round 0.
    context.set_height_and_round(BlockNumber(0), 0).await;

    // Receive a valid proposal.
    let (mut content_sender, content_receiver) = mpsc::channel(CHANNEL_SIZE);
    content_sender
        .send(ProposalPart::Transactions(TransactionBatch {
            transactions: vec![generate_invoke_tx()],
            tx_hashes: vec![TransactionHash(Felt::TWO)],
        }))
        .await
        .unwrap();
    content_sender
        .send(ProposalPart::Fin(ProposalFin {
            proposal_content_id: BlockHash(STATE_DIFF_COMMITMENT.0.0),
        }))
        .await
        .unwrap();
    let fin_receiver = context
<<<<<<< HEAD
        .validate_proposal(
            BlockNumber(0),
            0,
            ValidatorId::from(DEFAULT_VALIDATOR_ID),
            TIMEOUT,
            content_receiver,
        )
=======
        .validate_proposal(BlockNumber(0), 0, ValidatorId::default(), TIMEOUT, content_receiver)
>>>>>>> 64cebe24
        .await;
    content_sender.close_channel();
    assert_eq!(fin_receiver.await.unwrap().0.0, STATE_DIFF_COMMITMENT.0.0);

    // Re-proposal: Just asserts this is a known valid proposal.
    context
        .repropose(
            BlockHash(STATE_DIFF_COMMITMENT.0.0),
            ProposalInit { height: BlockNumber(0), ..Default::default() },
        )
        .await;
}

#[tokio::test]
async fn proposals_from_different_rounds() {
    let mut batcher = MockBatcherClient::new();
    let proposal_id: Arc<OnceLock<ProposalId>> = Arc::new(OnceLock::new());
    let proposal_id_clone = Arc::clone(&proposal_id);
    batcher.expect_validate_block().returning(move |input: ValidateBlockInput| {
        proposal_id_clone.set(input.proposal_id).unwrap();
        Ok(())
    });
    batcher
        .expect_start_height()
        .withf(|input| input.height == BlockNumber(0))
        .return_once(|_| Ok(()));
    let proposal_id_clone = Arc::clone(&proposal_id);
    batcher.expect_send_proposal_content().times(1).returning(
        move |input: SendProposalContentInput| {
            assert_eq!(input.proposal_id, *proposal_id_clone.get().unwrap());
            let SendProposalContent::Txs(txs) = input.content else {
                panic!("Expected SendProposalContent::Txs, got {:?}", input.content);
            };
            assert_eq!(txs, *TX_BATCH);
            Ok(SendProposalContentResponse { response: ProposalStatus::Processing })
        },
    );
    let proposal_id_clone = Arc::clone(&proposal_id);
    batcher.expect_send_proposal_content().times(1).returning(
        move |input: SendProposalContentInput| {
            assert_eq!(input.proposal_id, *proposal_id_clone.get().unwrap());
            assert!(matches!(input.content, SendProposalContent::Finish));
            Ok(SendProposalContentResponse {
                response: ProposalStatus::Finished(ProposalCommitment {
                    state_diff_commitment: STATE_DIFF_COMMITMENT,
                }),
            })
        },
    );
    let (mut context, _network) = setup(batcher);
    // Initialize the context for a specific height, starting with round 0.
    context.set_height_and_round(BlockNumber(0), 0).await;
    context.set_height_and_round(BlockNumber(0), 1).await;

    // Proposal parts sent in the proposals.
    let prop_part_txs = ProposalPart::Transactions(TransactionBatch {
        transactions: TX_BATCH.clone().into_iter().map(Transaction::from).collect(),
        tx_hashes: vec![TX_BATCH[0].tx_hash()],
    });
    let prop_part_fin = ProposalPart::Fin(ProposalFin {
        proposal_content_id: BlockHash(STATE_DIFF_COMMITMENT.0.0),
    });

    // The proposal from the past round is ignored.
    let (mut content_sender, content_receiver) = mpsc::channel(CHANNEL_SIZE);
    content_sender.send(prop_part_txs.clone()).await.unwrap();

    let fin_receiver_past_round = context
<<<<<<< HEAD
        .validate_proposal(
            BlockNumber(0),
            0,
            ValidatorId::from(DEFAULT_VALIDATOR_ID),
            TIMEOUT,
            content_receiver,
        )
=======
        .validate_proposal(BlockNumber(0), 0, ValidatorId::default(), TIMEOUT, content_receiver)
>>>>>>> 64cebe24
        .await;
    // No fin was sent, channel remains open.
    assert!(fin_receiver_past_round.await.is_err());

    // The proposal from the current round should be validated.
    let (mut content_sender, content_receiver) = mpsc::channel(CHANNEL_SIZE);
    content_sender.send(prop_part_txs.clone()).await.unwrap();
    content_sender.send(prop_part_fin.clone()).await.unwrap();
    let fin_receiver_curr_round = context
<<<<<<< HEAD
        .validate_proposal(
            BlockNumber(0),
            1,
            ValidatorId::from(DEFAULT_VALIDATOR_ID),
            TIMEOUT,
            content_receiver,
        )
=======
        .validate_proposal(BlockNumber(0), 1, ValidatorId::default(), TIMEOUT, content_receiver)
>>>>>>> 64cebe24
        .await;
    assert_eq!(fin_receiver_curr_round.await.unwrap().0.0, STATE_DIFF_COMMITMENT.0.0);

    // The proposal from the future round should not be processed.
    let (mut content_sender, content_receiver) = mpsc::channel(CHANNEL_SIZE);
    content_sender.send(prop_part_txs.clone()).await.unwrap();
    content_sender.send(prop_part_fin.clone()).await.unwrap();
    let fin_receiver_future_round = context
<<<<<<< HEAD
        .validate_proposal(
            BlockNumber(0),
            2,
            ValidatorId::from(DEFAULT_VALIDATOR_ID),
            TIMEOUT,
            content_receiver,
        )
=======
        .validate_proposal(BlockNumber(0), 2, ValidatorId::default(), TIMEOUT, content_receiver)
>>>>>>> 64cebe24
        .await;
    content_sender.close_channel();
    // Even with sending fin and closing the channel.
    assert!(fin_receiver_future_round.now_or_never().is_none());
}

#[tokio::test]
async fn interrupt_active_proposal() {
    let mut batcher = MockBatcherClient::new();
    batcher
        .expect_start_height()
        .withf(|input| input.height == BlockNumber(0))
        .return_once(|_| Ok(()));
    batcher
        .expect_validate_block()
        .times(1)
        .withf(|input| input.proposal_id == ProposalId(0))
        .returning(|_| Ok(()));
    batcher
        .expect_validate_block()
        .times(1)
        .withf(|input| input.proposal_id == ProposalId(1))
        .returning(|_| Ok(()));
    batcher
        .expect_send_proposal_content()
        .withf(|input| {
            input.proposal_id == ProposalId(1)
                && input.content == SendProposalContent::Txs(TX_BATCH.clone())
        })
        .times(1)
        .returning(move |_| {
            Ok(SendProposalContentResponse { response: ProposalStatus::Processing })
        });
    batcher
        .expect_send_proposal_content()
        .withf(|input| {
            input.proposal_id == ProposalId(1)
                && matches!(input.content, SendProposalContent::Finish)
        })
        .times(1)
        .returning(move |_| {
            Ok(SendProposalContentResponse {
                response: ProposalStatus::Finished(ProposalCommitment {
                    state_diff_commitment: STATE_DIFF_COMMITMENT,
                }),
            })
        });
    let (mut context, _network) = setup(batcher);
    // Initialize the context for a specific height, starting with round 0.
    context.set_height_and_round(BlockNumber(0), 0).await;

    // Keep the sender open, as closing it or sending Fin would cause the validate to complete
    // without needing interrupt.
    let (mut _content_sender_0, content_receiver) = mpsc::channel(CHANNEL_SIZE);
    let fin_receiver_0 = context
<<<<<<< HEAD
        .validate_proposal(
            BlockNumber(0),
            0,
            ValidatorId::from(DEFAULT_VALIDATOR_ID),
            TIMEOUT,
            content_receiver,
        )
=======
        .validate_proposal(BlockNumber(0), 0, ValidatorId::default(), TIMEOUT, content_receiver)
>>>>>>> 64cebe24
        .await;

    let (mut content_sender_1, content_receiver) = mpsc::channel(CHANNEL_SIZE);
    content_sender_1
        .send(ProposalPart::Transactions(TransactionBatch {
            transactions: TX_BATCH.clone().into_iter().map(Transaction::from).collect(),
            tx_hashes: vec![TX_BATCH[0].tx_hash()],
        }))
        .await
        .unwrap();
    content_sender_1
        .send(ProposalPart::Fin(ProposalFin {
            proposal_content_id: BlockHash(STATE_DIFF_COMMITMENT.0.0),
        }))
        .await
        .unwrap();
    let fin_receiver_1 = context
<<<<<<< HEAD
        .validate_proposal(
            BlockNumber(0),
            1,
            ValidatorId::from(DEFAULT_VALIDATOR_ID),
            TIMEOUT,
            content_receiver,
        )
=======
        .validate_proposal(BlockNumber(0), 1, ValidatorId::default(), TIMEOUT, content_receiver)
>>>>>>> 64cebe24
        .await;
    // Move the context to the next round.
    context.set_height_and_round(BlockNumber(0), 1).await;

    // Interrupt active proposal.
    assert!(fin_receiver_0.await.is_err());
    assert_eq!(fin_receiver_1.await.unwrap().0.0, STATE_DIFF_COMMITMENT.0.0);
}<|MERGE_RESOLUTION|>--- conflicted
+++ resolved
@@ -6,11 +6,7 @@
 use futures::{FutureExt, SinkExt};
 use lazy_static::lazy_static;
 use papyrus_consensus::stream_handler::StreamHandler;
-<<<<<<< HEAD
 use papyrus_consensus::types::{ConsensusContext, ValidatorId, DEFAULT_VALIDATOR_ID};
-=======
-use papyrus_consensus::types::{ConsensusContext, ValidatorId};
->>>>>>> 64cebe24
 use papyrus_network::network_manager::test_utils::{
     mock_register_broadcast_topic,
     BroadcastNetworkMock,
@@ -25,10 +21,22 @@
     StreamMessage,
     TransactionBatch,
 };
+use papyrus_protobuf::consensus::{
+    ConsensusMessage,
+    ProposalFin,
+    ProposalInit,
+    ProposalPart,
+    StreamMessage,
+    TransactionBatch,
+};
 use starknet_api::block::{BlockHash, BlockNumber};
 use starknet_api::core::StateDiffCommitment;
 use starknet_api::executable_transaction::Transaction as ExecutableTransaction;
+use starknet_api::core::StateDiffCommitment;
+use starknet_api::executable_transaction::Transaction as ExecutableTransaction;
 use starknet_api::hash::PoseidonHash;
+use starknet_api::test_utils::invoke::{executable_invoke_tx, invoke_tx, InvokeTxArgs};
+use starknet_api::transaction::{Transaction, TransactionHash};
 use starknet_api::test_utils::invoke::{executable_invoke_tx, invoke_tx, InvokeTxArgs};
 use starknet_api::transaction::{Transaction, TransactionHash};
 use starknet_batcher_types::batcher_types::{
@@ -56,8 +64,16 @@
 lazy_static! {
     static ref TX_BATCH: Vec<ExecutableTransaction> =
         vec![generate_executable_invoke_tx(Felt::THREE)];
-}
-
+    static ref TX_BATCH: Vec<ExecutableTransaction> =
+        vec![generate_executable_invoke_tx(Felt::THREE)];
+}
+
+fn generate_invoke_tx() -> Transaction {
+    Transaction::Invoke(invoke_tx(InvokeTxArgs::default()))
+}
+
+fn generate_executable_invoke_tx(tx_hash: Felt) -> ExecutableTransaction {
+    ExecutableTransaction::Account(executable_invoke_tx(InvokeTxArgs {
 fn generate_invoke_tx() -> Transaction {
     Transaction::Invoke(invoke_tx(InvokeTxArgs::default()))
 }
@@ -66,6 +82,17 @@
     ExecutableTransaction::Account(executable_invoke_tx(InvokeTxArgs {
         tx_hash: TransactionHash(tx_hash),
         ..Default::default()
+    }))
+}
+
+// Structs which aren't utilized but should not be dropped.
+struct NetworkDependencies {
+    _vote_network: BroadcastNetworkMock<ConsensusMessage>,
+    _new_proposal_network: BroadcastNetworkMock<StreamMessage<ProposalPart>>,
+}
+
+fn setup(batcher: MockBatcherClient) -> (SequencerConsensusContext, NetworkDependencies) {
+    let TestSubscriberChannels { mock_network: mock_proposal_stream_network, subscriber_channels } =
     }))
 }
 
@@ -83,7 +110,27 @@
         broadcast_topic_client: outbound_network_sender,
     } = subscriber_channels;
     let (outbound_proposal_stream_sender, _, _) =
+    let (outbound_proposal_stream_sender, _, _) =
         StreamHandler::get_channels(inbound_network_receiver, outbound_network_sender);
+
+    let TestSubscriberChannels { mock_network: mock_vote_network, subscriber_channels } =
+        mock_register_broadcast_topic().expect("Failed to create mock network");
+    let BroadcastTopicChannels { broadcast_topic_client: votes_topic_client, .. } =
+        subscriber_channels;
+
+    let context = SequencerConsensusContext::new(
+        Arc::new(batcher),
+        outbound_proposal_stream_sender,
+        votes_topic_client,
+        NUM_VALIDATORS,
+    );
+
+    let network_dependencies = NetworkDependencies {
+        _vote_network: mock_vote_network,
+        _new_proposal_network: mock_proposal_stream_network,
+    };
+
+    (context, network_dependencies)
 
     let TestSubscriberChannels { mock_network: mock_vote_network, subscriber_channels } =
         mock_register_broadcast_topic().expect("Failed to create mock network");
@@ -134,17 +181,8 @@
     });
     let (mut context, _network) = setup(batcher);
 
-<<<<<<< HEAD
     let init =
         ProposalInit { proposer: ValidatorId::from(DEFAULT_VALIDATOR_ID), ..Default::default() };
-=======
-    let init = ProposalInit {
-        height: BlockNumber(0),
-        round: 0,
-        proposer: ValidatorId::default(),
-        valid_round: None,
-    };
->>>>>>> 64cebe24
     // TODO(Asmaa): Test proposal content.
     let fin_receiver = context.build_proposal(init, TIMEOUT).await;
     assert_eq!(fin_receiver.await.unwrap().0, STATE_DIFF_COMMITMENT.0.0);
@@ -186,6 +224,8 @@
             })
         },
     );
+    let (mut context, _network) = setup(batcher);
+
     let (mut context, _network) = setup(batcher);
 
     // Initialize the context for a specific height, starting with round 0.
@@ -209,7 +249,6 @@
         .await
         .unwrap();
     let fin_receiver = context
-<<<<<<< HEAD
         .validate_proposal(
             BlockNumber(0),
             0,
@@ -217,11 +256,9 @@
             TIMEOUT,
             content_receiver,
         )
-=======
-        .validate_proposal(BlockNumber(0), 0, ValidatorId::default(), TIMEOUT, content_receiver)
->>>>>>> 64cebe24
         .await;
     content_sender.close_channel();
+    assert_eq!(fin_receiver.await.unwrap().0.0, STATE_DIFF_COMMITMENT.0.0);
     assert_eq!(fin_receiver.await.unwrap().0.0, STATE_DIFF_COMMITMENT.0.0);
 }
 
@@ -250,6 +287,8 @@
             })
         },
     );
+    let (mut context, _network) = setup(batcher);
+
     let (mut context, _network) = setup(batcher);
 
     // Initialize the context for a specific height, starting with round 0.
@@ -271,7 +310,6 @@
         .await
         .unwrap();
     let fin_receiver = context
-<<<<<<< HEAD
         .validate_proposal(
             BlockNumber(0),
             0,
@@ -279,11 +317,9 @@
             TIMEOUT,
             content_receiver,
         )
-=======
-        .validate_proposal(BlockNumber(0), 0, ValidatorId::default(), TIMEOUT, content_receiver)
->>>>>>> 64cebe24
         .await;
     content_sender.close_channel();
+    assert_eq!(fin_receiver.await.unwrap().0.0, STATE_DIFF_COMMITMENT.0.0);
     assert_eq!(fin_receiver.await.unwrap().0.0, STATE_DIFF_COMMITMENT.0.0);
 
     // Re-proposal: Just asserts this is a known valid proposal.
@@ -332,6 +368,7 @@
         },
     );
     let (mut context, _network) = setup(batcher);
+    let (mut context, _network) = setup(batcher);
     // Initialize the context for a specific height, starting with round 0.
     context.set_height_and_round(BlockNumber(0), 0).await;
     context.set_height_and_round(BlockNumber(0), 1).await;
@@ -345,12 +382,20 @@
         proposal_content_id: BlockHash(STATE_DIFF_COMMITMENT.0.0),
     });
 
+    // Proposal parts sent in the proposals.
+    let prop_part_txs = ProposalPart::Transactions(TransactionBatch {
+        transactions: TX_BATCH.clone().into_iter().map(Transaction::from).collect(),
+        tx_hashes: vec![TX_BATCH[0].tx_hash()],
+    });
+    let prop_part_fin = ProposalPart::Fin(ProposalFin {
+        proposal_content_id: BlockHash(STATE_DIFF_COMMITMENT.0.0),
+    });
+
     // The proposal from the past round is ignored.
     let (mut content_sender, content_receiver) = mpsc::channel(CHANNEL_SIZE);
     content_sender.send(prop_part_txs.clone()).await.unwrap();
 
     let fin_receiver_past_round = context
-<<<<<<< HEAD
         .validate_proposal(
             BlockNumber(0),
             0,
@@ -358,9 +403,6 @@
             TIMEOUT,
             content_receiver,
         )
-=======
-        .validate_proposal(BlockNumber(0), 0, ValidatorId::default(), TIMEOUT, content_receiver)
->>>>>>> 64cebe24
         .await;
     // No fin was sent, channel remains open.
     assert!(fin_receiver_past_round.await.is_err());
@@ -370,7 +412,6 @@
     content_sender.send(prop_part_txs.clone()).await.unwrap();
     content_sender.send(prop_part_fin.clone()).await.unwrap();
     let fin_receiver_curr_round = context
-<<<<<<< HEAD
         .validate_proposal(
             BlockNumber(0),
             1,
@@ -378,9 +419,6 @@
             TIMEOUT,
             content_receiver,
         )
-=======
-        .validate_proposal(BlockNumber(0), 1, ValidatorId::default(), TIMEOUT, content_receiver)
->>>>>>> 64cebe24
         .await;
     assert_eq!(fin_receiver_curr_round.await.unwrap().0.0, STATE_DIFF_COMMITMENT.0.0);
 
@@ -389,7 +427,6 @@
     content_sender.send(prop_part_txs.clone()).await.unwrap();
     content_sender.send(prop_part_fin.clone()).await.unwrap();
     let fin_receiver_future_round = context
-<<<<<<< HEAD
         .validate_proposal(
             BlockNumber(0),
             2,
@@ -397,11 +434,9 @@
             TIMEOUT,
             content_receiver,
         )
-=======
-        .validate_proposal(BlockNumber(0), 2, ValidatorId::default(), TIMEOUT, content_receiver)
->>>>>>> 64cebe24
         .await;
     content_sender.close_channel();
+    // Even with sending fin and closing the channel.
     // Even with sending fin and closing the channel.
     assert!(fin_receiver_future_round.now_or_never().is_none());
 }
@@ -448,6 +483,7 @@
             })
         });
     let (mut context, _network) = setup(batcher);
+    let (mut context, _network) = setup(batcher);
     // Initialize the context for a specific height, starting with round 0.
     context.set_height_and_round(BlockNumber(0), 0).await;
 
@@ -455,7 +491,6 @@
     // without needing interrupt.
     let (mut _content_sender_0, content_receiver) = mpsc::channel(CHANNEL_SIZE);
     let fin_receiver_0 = context
-<<<<<<< HEAD
         .validate_proposal(
             BlockNumber(0),
             0,
@@ -463,9 +498,6 @@
             TIMEOUT,
             content_receiver,
         )
-=======
-        .validate_proposal(BlockNumber(0), 0, ValidatorId::default(), TIMEOUT, content_receiver)
->>>>>>> 64cebe24
         .await;
 
     let (mut content_sender_1, content_receiver) = mpsc::channel(CHANNEL_SIZE);
@@ -483,7 +515,6 @@
         .await
         .unwrap();
     let fin_receiver_1 = context
-<<<<<<< HEAD
         .validate_proposal(
             BlockNumber(0),
             1,
@@ -491,9 +522,6 @@
             TIMEOUT,
             content_receiver,
         )
-=======
-        .validate_proposal(BlockNumber(0), 1, ValidatorId::default(), TIMEOUT, content_receiver)
->>>>>>> 64cebe24
         .await;
     // Move the context to the next round.
     context.set_height_and_round(BlockNumber(0), 1).await;
@@ -501,4 +529,5 @@
     // Interrupt active proposal.
     assert!(fin_receiver_0.await.is_err());
     assert_eq!(fin_receiver_1.await.unwrap().0.0, STATE_DIFF_COMMITMENT.0.0);
+    assert_eq!(fin_receiver_1.await.unwrap().0.0, STATE_DIFF_COMMITMENT.0.0);
 }