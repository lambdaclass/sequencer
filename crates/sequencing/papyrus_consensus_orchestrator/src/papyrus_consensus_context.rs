//! Implementation of the ConsensusContext interface for Papyrus.
//!
//! It connects to papyrus storage and runs consensus on actual blocks that already exist on the
//! network. Useful for testing the consensus algorithm without the need to actually build new
//! blocks.
#[cfg(test)]
#[path = "papyrus_consensus_context_test.rs"]
mod papyrus_consensus_context_test;

use core::panic;
use std::collections::{BTreeMap, HashMap};
use std::sync::{Arc, Mutex};
use std::time::Duration;

use async_trait::async_trait;
use futures::channel::{mpsc, oneshot};
use futures::{SinkExt, StreamExt};
use papyrus_consensus::types::{
    ConsensusContext,
    ConsensusError,
    ProposalContentId,
    Round,
    ValidatorId,
    DEFAULT_VALIDATOR_ID,
};
use papyrus_network::network_manager::{BroadcastTopicClient, BroadcastTopicClientTrait};
use papyrus_protobuf::consensus::{
    ConsensusMessage,
    Proposal,
    ProposalFin,
    ProposalInit,
    ProposalPart,
    TransactionBatch,
    Vote,
};
use papyrus_storage::body::BodyStorageReader;
use papyrus_storage::header::HeaderStorageReader;
use papyrus_storage::{StorageError, StorageReader};
use starknet_api::block::BlockNumber;
use starknet_api::transaction::Transaction;
use tracing::{debug, debug_span, info, warn, Instrument};

// TODO: add debug messages and span to the tasks.

type HeightToIdToContent = BTreeMap<BlockNumber, HashMap<ProposalContentId, Vec<Transaction>>>;

const CHANNEL_SIZE: usize = 100;

pub struct PapyrusConsensusContext {
    storage_reader: StorageReader,
    network_broadcast_client: BroadcastTopicClient<ConsensusMessage>,
    network_proposal_sender: mpsc::Sender<(u64, mpsc::Receiver<ProposalPart>)>,
    validators: Vec<ValidatorId>,
    sync_broadcast_sender: Option<BroadcastTopicClient<Vote>>,
    // Proposal building/validating returns immediately, leaving the actual processing to a spawned
    // task. The spawned task processes the proposal asynchronously and updates the
    // valid_proposals map upon completion, ensuring consistency across tasks.
    valid_proposals: Arc<Mutex<HeightToIdToContent>>,
}

impl PapyrusConsensusContext {
    pub fn new(
        storage_reader: StorageReader,
        network_broadcast_client: BroadcastTopicClient<ConsensusMessage>,
        network_proposal_sender: mpsc::Sender<(u64, mpsc::Receiver<ProposalPart>)>,
        num_validators: u64,
        sync_broadcast_sender: Option<BroadcastTopicClient<Vote>>,
    ) -> Self {
        Self {
            storage_reader,
            network_broadcast_client,
            network_proposal_sender,
            // TODO(Matan): Set the actual validator IDs (contract addresses).
<<<<<<< HEAD
            validators: (0..num_validators)
                .map(|i| ValidatorId::from(DEFAULT_VALIDATOR_ID + i))
                .collect(),
=======
            validators: (100..100 + num_validators).map(ValidatorId::from).collect(),
>>>>>>> 64cebe24
            sync_broadcast_sender,
            valid_proposals: Arc::new(Mutex::new(BTreeMap::new())),
        }
    }
}

#[async_trait]
impl ConsensusContext for PapyrusConsensusContext {
    type ProposalChunk = Transaction;
    type ProposalPart = ProposalPart;

    async fn build_proposal(
        &mut self,
        proposal_init: ProposalInit,
        _timeout: Duration,
    ) -> oneshot::Receiver<ProposalContentId> {
        let mut proposal_sender_sender = self.network_proposal_sender.clone();
        let (fin_sender, fin_receiver) = oneshot::channel();

        let storage_reader = self.storage_reader.clone();
        let valid_proposals = Arc::clone(&self.valid_proposals);
        tokio::spawn(
            async move {
                // TODO(dvir): consider fix this for the case of reverts. If between the check that
                // the block in storage and to getting the transaction was a revert
                // this flow will fail.
                wait_for_block(&storage_reader, proposal_init.height)
                    .await
                    .expect("Failed to wait to block");

                let txn = storage_reader.begin_ro_txn().expect("Failed to begin ro txn");
                let transactions = txn
                    .get_block_transactions(proposal_init.height)
                    .expect("Get transactions from storage failed")
                    .unwrap_or_else(|| {
                        panic!(
                            "Block in {} was not found in storage despite waiting for it",
                            proposal_init.height
                        )
                    });

                let block_hash = txn
                    .get_block_header(proposal_init.height)
                    .expect("Get header from storage failed")
                    .unwrap_or_else(|| {
                        panic!(
                            "Block in {} was not found in storage despite waiting for it",
                            proposal_init.height
                        )
                    })
                    .block_hash;

                let (mut proposal_sender, proposal_receiver) = mpsc::channel(CHANNEL_SIZE);
                let stream_id = proposal_init.height.0;
                proposal_sender_sender
                    .send((stream_id, proposal_receiver))
                    .await
                    .expect("Failed to send proposal receiver");
                proposal_sender
                    .send(Self::ProposalPart::Init(proposal_init.clone()))
                    .await
                    .expect("Failed to send proposal init");
                proposal_sender
                    .send(ProposalPart::Transactions(TransactionBatch {
                        transactions: transactions.clone(),
                        tx_hashes: vec![],
                    }))
                    .await
                    .expect("Failed to send transactions");
                proposal_sender
                    .send(ProposalPart::Fin(ProposalFin { proposal_content_id: block_hash }))
                    .await
                    .expect("Failed to send fin");
                {
                    let mut proposals = valid_proposals
                        .lock()
                        .expect("Lock on active proposals was poisoned due to a previous panic");
                    proposals
                        .entry(proposal_init.height)
                        .or_default()
                        .insert(block_hash, transactions);
                }
                // Done after inserting the proposal into the map to avoid race conditions between
                // insertion and calls to `repropose`.
                fin_sender.send(block_hash).expect("Send should succeed");
            }
            .instrument(debug_span!("consensus_build_proposal")),
        );

        fin_receiver
    }

    async fn validate_proposal(
        &mut self,
        height: BlockNumber,
        _round: Round,
        _proposer: ValidatorId,
        _timeout: Duration,
        mut content: mpsc::Receiver<ProposalPart>,
    ) -> oneshot::Receiver<(ProposalContentId, ProposalFin)> {
        let (fin_sender, fin_receiver) = oneshot::channel();

        let storage_reader = self.storage_reader.clone();
        let valid_proposals = Arc::clone(&self.valid_proposals);
        tokio::spawn(
            async move {
                // TODO(dvir): consider fix this for the case of reverts. If between the check that
                // the block in storage and to getting the transaction was a revert
                // this flow will fail.
                wait_for_block(&storage_reader, height).await.expect("Failed to wait to block");

                let txn = storage_reader.begin_ro_txn().expect("Failed to begin ro txn");
                let transactions = txn
                    .get_block_transactions(height)
                    .expect("Get transactions from storage failed")
                    .unwrap_or_else(|| {
                        panic!("Block in {height} was not found in storage despite waiting for it")
                    });

                // First gather all the non-fin transactions.
                let mut content_transactions: Vec<Transaction> = Vec::new();
                let received_block_hash = loop {
                    match content.next().await {
                        Some(ProposalPart::Transactions(batch)) => {
                            for tx in batch.transactions {
                                content_transactions.push(tx);
                            }
                        }
                        Some(ProposalPart::Fin(fin)) => {
                            break fin.proposal_content_id;
                        }
                        msg => panic!("Unexpected message: {msg:?}"),
                    }
                };

                // Check each transaction matches the transactions in the storage.
                for tx in transactions.iter().rev() {
                    let received_tx = content_transactions
                        .pop()
                        .expect("Received less transactions than expected");
                    if tx != &received_tx {
                        panic!("Transactions are not equal. In storage: {tx:?}, : {received_tx:?}");
                    }
                }
                assert!(
                    content_transactions.is_empty(),
                    "Received more transactions than expected"
                );

                let block_hash = txn
                    .get_block_header(height)
                    .expect("Get header from storage failed")
                    .unwrap_or_else(|| {
                        panic!("Block in {height} was not found in storage despite waiting for it")
                    })
                    .block_hash;

                let mut proposals = valid_proposals
                    .lock()
                    .expect("Lock on active proposals was poisoned due to a previous panic");

                proposals.entry(height).or_default().insert(block_hash, transactions);
                // Done after inserting the proposal into the map to avoid race conditions between
                // insertion and calls to `repropose`.
                // This can happen as a result of sync interrupting `run_height`.
                fin_sender
                    .send((block_hash, ProposalFin { proposal_content_id: received_block_hash }))
                    .unwrap_or_else(|_| {
                        warn!("Failed to send block to consensus. height={height}");
                    })
            }
            .instrument(debug_span!("consensus_validate_proposal")),
        );

        fin_receiver
    }

    async fn repropose(&mut self, id: ProposalContentId, init: ProposalInit) {
        let transactions = self
            .valid_proposals
            .lock()
            .expect("valid_proposals lock was poisoned")
            .get(&init.height)
            .unwrap_or_else(|| panic!("No proposals found for height {}", init.height))
            .get(&id)
            .unwrap_or_else(|| panic!("No proposal found for height {} and id {}", init.height, id))
            .clone();

        let proposal = Proposal {
            height: init.height.0,
            round: init.round,
            proposer: init.proposer,
            transactions,
            block_hash: id,
            valid_round: init.valid_round,
        };
        self.network_broadcast_client
            .broadcast_message(ConsensusMessage::Proposal(proposal))
            .await
            .expect("Failed to send proposal");
    }

    async fn validators(&self, _height: BlockNumber) -> Vec<ValidatorId> {
        self.validators.clone()
    }

    fn proposer(&self, _height: BlockNumber, _round: Round) -> ValidatorId {
        *self.validators.first().expect("there should be at least one validator")
    }

    async fn broadcast(&mut self, message: ConsensusMessage) -> Result<(), ConsensusError> {
        debug!("Broadcasting message: {message:?}");
        self.network_broadcast_client.broadcast_message(message).await?;
        Ok(())
    }

    async fn decision_reached(
        &mut self,
        block: ProposalContentId,
        precommits: Vec<Vote>,
    ) -> Result<(), ConsensusError> {
        let height = precommits[0].height;
        info!("Finished consensus for height: {height}. Agreed on block: {:#064x}", block.0);
        if let Some(sender) = &mut self.sync_broadcast_sender {
            sender.broadcast_message(precommits[0].clone()).await?;
        }

        let mut proposals = self
            .valid_proposals
            .lock()
            .expect("Lock on active proposals was poisoned due to a previous panic");
        proposals.retain(|&h, _| h > BlockNumber(height));
        Ok(())
    }

    async fn set_height_and_round(&mut self, _height: BlockNumber, _round: Round) {
        // No-op
    }
}

const SLEEP_BETWEEN_CHECK_FOR_BLOCK: Duration = Duration::from_secs(10);

async fn wait_for_block(
    storage_reader: &StorageReader,
    height: BlockNumber,
) -> Result<(), StorageError> {
    while storage_reader.begin_ro_txn()?.get_body_marker()? <= height {
        debug!("Waiting for block {height:?} to continue consensus");
        tokio::time::sleep(SLEEP_BETWEEN_CHECK_FOR_BLOCK).await;
    }
    Ok(())
}<|MERGE_RESOLUTION|>--- conflicted
+++ resolved
@@ -71,13 +71,9 @@
             network_broadcast_client,
             network_proposal_sender,
             // TODO(Matan): Set the actual validator IDs (contract addresses).
-<<<<<<< HEAD
             validators: (0..num_validators)
                 .map(|i| ValidatorId::from(DEFAULT_VALIDATOR_ID + i))
                 .collect(),
-=======
-            validators: (100..100 + num_validators).map(ValidatorId::from).collect(),
->>>>>>> 64cebe24
             sync_broadcast_sender,
             valid_proposals: Arc::new(Mutex::new(BTreeMap::new())),
         }
@@ -175,7 +171,10 @@
         height: BlockNumber,
         _round: Round,
         _proposer: ValidatorId,
+        _proposer: ValidatorId,
         _timeout: Duration,
+        mut content: mpsc::Receiver<ProposalPart>,
+    ) -> oneshot::Receiver<(ProposalContentId, ProposalFin)> {
         mut content: mpsc::Receiver<ProposalPart>,
     ) -> oneshot::Receiver<(ProposalContentId, ProposalFin)> {
         let (fin_sender, fin_receiver) = oneshot::channel();
@@ -218,6 +217,27 @@
                     let received_tx = content_transactions
                         .pop()
                         .expect("Received less transactions than expected");
+                // First gather all the non-fin transactions.
+                let mut content_transactions: Vec<Transaction> = Vec::new();
+                let received_block_hash = loop {
+                    match content.next().await {
+                        Some(ProposalPart::Transactions(batch)) => {
+                            for tx in batch.transactions {
+                                content_transactions.push(tx);
+                            }
+                        }
+                        Some(ProposalPart::Fin(fin)) => {
+                            break fin.proposal_content_id;
+                        }
+                        msg => panic!("Unexpected message: {msg:?}"),
+                    }
+                };
+
+                // Check each transaction matches the transactions in the storage.
+                for tx in transactions.iter().rev() {
+                    let received_tx = content_transactions
+                        .pop()
+                        .expect("Received less transactions than expected");
                     if tx != &received_tx {
                         panic!("Transactions are not equal. In storage: {tx:?}, : {received_tx:?}");
                     }
@@ -226,6 +246,10 @@
                     content_transactions.is_empty(),
                     "Received more transactions than expected"
                 );
+                assert!(
+                    content_transactions.is_empty(),
+                    "Received more transactions than expected"
+                );
 
                 let block_hash = txn
                     .get_block_header(height)
@@ -243,6 +267,11 @@
                 // Done after inserting the proposal into the map to avoid race conditions between
                 // insertion and calls to `repropose`.
                 // This can happen as a result of sync interrupting `run_height`.
+                fin_sender
+                    .send((block_hash, ProposalFin { proposal_content_id: received_block_hash }))
+                    .unwrap_or_else(|_| {
+                        warn!("Failed to send block to consensus. height={height}");
+                    })
                 fin_sender
                     .send((block_hash, ProposalFin { proposal_content_id: received_block_hash }))
                     .unwrap_or_else(|_| {
