[package]
name = "papyrus_consensus_orchestrator"
version.workspace = true
edition.workspace = true
repository.workspace = true
license-file.workspace = true
description = "Implements the consensus context and orchestrates the node's components accordingly"

[dependencies]
assert_matches.workspace = true
async-trait.workspace = true
cairo-lang-starknet-classes.workspace = true
blockifier.workspace = true
chrono.workspace = true
futures.workspace = true
indexmap.workspace = true
papyrus_config.workspace = true
papyrus_consensus.workspace = true
papyrus_network.workspace = true
papyrus_protobuf.workspace = true
papyrus_storage.workspace = true
paste.workspace = true
reqwest = { workspace = true, features = ["json"] }
serde.workspace = true
serde_json = { workspace = true, features = ["arbitrary_precision"] }
starknet-types-core.workspace = true
starknet_api.workspace = true
starknet_batcher_types = { workspace = true, features = ["testing"] }
starknet_infra_utils.workspace = true
starknet_state_sync_types = { workspace = true, features = ["testing"] }
thiserror.workspace = true
tokio = { workspace = true, features = ["full"] }
tokio-util = { workspace = true, features = ["rt"] }
tracing.workspace = true
url = { workspace = true, features = ["serde"] }

[dev-dependencies]
blockifier.workspace = true
cairo-lang-casm.workspace = true
cairo-lang-utils.workspace = true
lazy_static.workspace = true
mockall.workspace = true
<<<<<<< HEAD
mockito.workspace = true
num-bigint.workspace = true
papyrus_network = { workspace = true, features = ["testing"] }
papyrus_storage = { workspace = true, features = ["testing"] }
papyrus_test_utils.workspace = true
rstest.workspace = true
=======
papyrus_network = { path = "../../papyrus_network", features = ["testing"] }
papyrus_storage = { path = "../../papyrus_storage", features = ["testing"] }
papyrus_test_utils.path = "../../papyrus_test_utils"
>>>>>>> 545761f2
serde_json.workspace = true
starknet_batcher_types = { path = "../../starknet_batcher_types", features = ["testing"] }
starknet_infra_utils.path = "../../starknet_infra_utils"
test-case.workspace = true

[lints]
workspace = true

[package.metadata.cargo-machete]
# `paste`, `starknet_infra_utils` are used in the `define_versioned_constants!` macro but may be falsely detected as unused.
ignored = ["paste", "starknet_infra_utils"]<|MERGE_RESOLUTION|>--- conflicted
+++ resolved
@@ -7,59 +7,33 @@
 description = "Implements the consensus context and orchestrates the node's components accordingly"
 
 [dependencies]
-assert_matches.workspace = true
 async-trait.workspace = true
-cairo-lang-starknet-classes.workspace = true
 blockifier.workspace = true
 chrono.workspace = true
 futures.workspace = true
 indexmap.workspace = true
-papyrus_config.workspace = true
 papyrus_consensus.workspace = true
 papyrus_network.workspace = true
 papyrus_protobuf.workspace = true
 papyrus_storage.workspace = true
-paste.workspace = true
-reqwest = { workspace = true, features = ["json"] }
 serde.workspace = true
-serde_json = { workspace = true, features = ["arbitrary_precision"] }
 starknet-types-core.workspace = true
 starknet_api.workspace = true
 starknet_batcher_types = { workspace = true, features = ["testing"] }
-starknet_infra_utils.workspace = true
-starknet_state_sync_types = { workspace = true, features = ["testing"] }
-thiserror.workspace = true
 tokio = { workspace = true, features = ["full"] }
-tokio-util = { workspace = true, features = ["rt"] }
+tokio-util.workspace = true
 tracing.workspace = true
-url = { workspace = true, features = ["serde"] }
 
 [dev-dependencies]
-blockifier.workspace = true
-cairo-lang-casm.workspace = true
-cairo-lang-utils.workspace = true
 lazy_static.workspace = true
 mockall.workspace = true
-<<<<<<< HEAD
-mockito.workspace = true
-num-bigint.workspace = true
-papyrus_network = { workspace = true, features = ["testing"] }
-papyrus_storage = { workspace = true, features = ["testing"] }
-papyrus_test_utils.workspace = true
-rstest.workspace = true
-=======
 papyrus_network = { path = "../../papyrus_network", features = ["testing"] }
 papyrus_storage = { path = "../../papyrus_storage", features = ["testing"] }
 papyrus_test_utils.path = "../../papyrus_test_utils"
->>>>>>> 545761f2
 serde_json.workspace = true
 starknet_batcher_types = { path = "../../starknet_batcher_types", features = ["testing"] }
 starknet_infra_utils.path = "../../starknet_infra_utils"
 test-case.workspace = true
 
 [lints]
-workspace = true
-
-[package.metadata.cargo-machete]
-# `paste`, `starknet_infra_utils` are used in the `define_versioned_constants!` macro but may be falsely detected as unused.
-ignored = ["paste", "starknet_infra_utils"]+workspace = true