[package]
name = "starknet_state_sync"
version.workspace = true
edition.workspace = true
license.workspace = true
repository.workspace = true

[lints]
workspace = true

[dependencies]
async-trait.workspace = true
futures.workspace = true
papyrus_config.workspace = true
papyrus_network.workspace = true
papyrus_p2p_sync.workspace = true
papyrus_storage.workspace = true
serde.workspace = true
starknet-types-core.workspace = true
starknet_api = { workspace = true, features = ["testing"] }
starknet_class_manager_types.workspace = true
starknet_sequencer_infra.workspace = true
starknet_state_sync_types.workspace = true
tokio.workspace = true
validator.workspace = true

[dev-dependencies]
<<<<<<< HEAD
cairo-lang-starknet-classes.workspace = true
indexmap = { workspace = true, features = ["serde"] }
libp2p.workspace = true
papyrus_storage = { workspace = true, features = ["testing"] }
papyrus_test_utils.workspace = true
rand_chacha.workspace = true
=======
papyrus_storage = { path = "../papyrus_storage", features = ["testing"] }
>>>>>>> 545761f2
<|MERGE_RESOLUTION|>--- conflicted
+++ resolved
@@ -18,20 +18,10 @@
 serde.workspace = true
 starknet-types-core.workspace = true
 starknet_api = { workspace = true, features = ["testing"] }
-starknet_class_manager_types.workspace = true
 starknet_sequencer_infra.workspace = true
 starknet_state_sync_types.workspace = true
 tokio.workspace = true
 validator.workspace = true
 
 [dev-dependencies]
-<<<<<<< HEAD
-cairo-lang-starknet-classes.workspace = true
-indexmap = { workspace = true, features = ["serde"] }
-libp2p.workspace = true
-papyrus_storage = { workspace = true, features = ["testing"] }
-papyrus_test_utils.workspace = true
-rand_chacha.workspace = true
-=======
-papyrus_storage = { path = "../papyrus_storage", features = ["testing"] }
->>>>>>> 545761f2
+papyrus_storage = { path = "../papyrus_storage", features = ["testing"] }