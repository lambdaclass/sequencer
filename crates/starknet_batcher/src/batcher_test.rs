--- conflicted
+++ resolved
@@ -4,6 +4,7 @@
 use assert_matches::assert_matches;
 use async_trait::async_trait;
 use blockifier::abi::constants;
+use blockifier::test_utils::struct_impls::BlockInfoExt;
 use blockifier::test_utils::struct_impls::BlockInfoExt;
 use chrono::Utc;
 use futures::future::BoxFuture;
@@ -68,6 +69,10 @@
     BlockInfo { block_number: INITIAL_HEIGHT, ..BlockInfo::create_for_testing() }
 }
 
+fn initial_block_info() -> BlockInfo {
+    BlockInfo { block_number: INITIAL_HEIGHT, ..BlockInfo::create_for_testing() }
+}
+
 fn proposal_commitment() -> ProposalCommitment {
     ProposalCommitment {
         state_diff_commitment: StateDiffCommitment(PoseidonHash(felt!(u128::try_from(7).unwrap()))),
@@ -268,18 +273,7 @@
     });
 
     batcher.start_height(StartHeightInput { height: INITIAL_HEIGHT }).await.unwrap();
-<<<<<<< HEAD
     batcher.validate_block(validate_block_input()).await.unwrap();
-=======
-
-    let validate_block_input = ValidateBlockInput {
-        proposal_id: PROPOSAL_ID,
-        deadline: deadline(),
-        retrospective_block_hash: None,
-        block_info: initial_block_info(),
-    };
-    batcher.validate_block(validate_block_input).await.unwrap();
->>>>>>> 64cebe24
 
     let send_proposal_input_txs = SendProposalContentInput {
         proposal_id: PROPOSAL_ID,
@@ -396,18 +390,7 @@
         ..Default::default()
     });
     batcher.start_height(StartHeightInput { height: INITIAL_HEIGHT }).await.unwrap();
-<<<<<<< HEAD
     batcher.validate_block(validate_block_input()).await.unwrap();
-=======
-
-    let validate_block_input = ValidateBlockInput {
-        proposal_id: PROPOSAL_ID,
-        deadline: deadline(),
-        retrospective_block_hash: None,
-        block_info: initial_block_info(),
-    };
-    batcher.validate_block(validate_block_input).await.unwrap();
->>>>>>> 64cebe24
 
     let send_proposal_input_txs =
         SendProposalContentInput { proposal_id: PROPOSAL_ID, content: SendProposalContent::Finish };
@@ -437,19 +420,7 @@
     });
 
     batcher.start_height(StartHeightInput { height: INITIAL_HEIGHT }).await.unwrap();
-<<<<<<< HEAD
     batcher.propose_block(propose_block_input()).await.unwrap();
-=======
-    batcher
-        .propose_block(ProposeBlockInput {
-            proposal_id: PROPOSAL_ID,
-            retrospective_block_hash: None,
-            deadline: chrono::Utc::now() + chrono::Duration::seconds(1),
-            block_info: initial_block_info(),
-        })
-        .await
-        .unwrap();
->>>>>>> 64cebe24
 
     let expected_n_chunks = expected_streamed_txs.len().div_ceil(STREAMING_CHUNK_SIZE);
     let mut aggregated_streamed_txs = Vec::new();
