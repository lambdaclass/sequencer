use std::collections::BTreeMap;

use async_trait::async_trait;
use blockifier::blockifier::config::TransactionExecutorConfig;
use blockifier::blockifier::transaction_executor::{
    TransactionExecutor,
    TransactionExecutorError as BlockifierTransactionExecutorError,
    TransactionExecutorResult,
    VisitedSegmentsMapping,
};
use blockifier::bouncer::{BouncerConfig, BouncerWeights};
use blockifier::context::{BlockContext, ChainInfo};
use blockifier::execution::contract_class::RunnableCompiledClass;
use blockifier::state::cached_state::CommitmentStateDiff;
use blockifier::state::errors::StateError;
use blockifier::state::global_cache::GlobalContractCache;
use blockifier::transaction::account_transaction::AccountTransaction;
use blockifier::transaction::objects::TransactionExecutionInfo;
use blockifier::transaction::transaction_execution::Transaction as BlockifierTransaction;
use blockifier::versioned_constants::{VersionedConstants, VersionedConstantsOverrides};
use indexmap::IndexMap;
#[cfg(test)]
use mockall::automock;
use papyrus_config::dumping::{append_sub_config_name, ser_param, SerializeConfig};
use papyrus_config::{ParamPath, ParamPrivacyInput, SerializedParam};
use papyrus_state_reader::papyrus_state::PapyrusReader;
use papyrus_storage::StorageReader;
use serde::{Deserialize, Serialize};
use starknet_api::block::{BlockHashAndNumber, BlockInfo};
use starknet_api::executable_transaction::Transaction;
use starknet_api::transaction::TransactionHash;
use thiserror::Error;
use tracing::{debug, error, info, trace};

use crate::transaction_executor::TransactionExecutorTrait;
use crate::transaction_provider::{NextTxs, TransactionProvider, TransactionProviderError};

#[derive(Debug, Error)]
pub enum BlockBuilderError {
    #[error(transparent)]
    BlockifierStateError(#[from] StateError),
    #[error(transparent)]
    ExecutorError(#[from] BlockifierTransactionExecutorError),
    #[error(transparent)]
    GetTransactionError(#[from] TransactionProviderError),
    #[error(transparent)]
    StreamTransactionsError(#[from] tokio::sync::mpsc::error::SendError<Transaction>),
    #[error(transparent)]
    FailOnError(FailOnErrorCause),
    #[error("The block builder was aborted.")]
    Aborted,
}

pub type BlockBuilderResult<T> = Result<T, BlockBuilderError>;

#[derive(Debug, Error)]
pub enum FailOnErrorCause {
    #[error("Block is full")]
    BlockFull,
    #[error("Deadline has been reached")]
    DeadlineReached,
    #[error("Transaction failed: {0}")]
    TransactionFailed(BlockifierTransactionExecutorError),
}

#[cfg_attr(test, derive(Clone))]
#[derive(Debug, PartialEq)]
pub struct BlockExecutionArtifacts {
    pub execution_infos: IndexMap<TransactionHash, TransactionExecutionInfo>,
    pub commitment_state_diff: CommitmentStateDiff,
    pub visited_segments_mapping: VisitedSegmentsMapping,
    pub bouncer_weights: BouncerWeights,
}

/// The BlockBuilderTrait is responsible for building a new block from transactions provided by the
/// tx_provider. The block building will stop at time deadline.
/// The transactions that were added to the block will be streamed to the output_content_sender.
#[cfg_attr(test, automock)]
#[async_trait]
pub trait BlockBuilderTrait: Send {
    async fn build_block(&mut self) -> BlockBuilderResult<BlockExecutionArtifacts>;
}

pub struct BlockBuilderExecutionParams {
    pub deadline: tokio::time::Instant,
    pub fail_on_err: bool,
}

pub struct BlockBuilder {
    // TODO(Yael 14/10/2024): make the executor thread safe and delete this mutex.
    executor: Box<dyn TransactionExecutorTrait>,
    tx_provider: Box<dyn TransactionProvider>,
    output_content_sender: Option<tokio::sync::mpsc::UnboundedSender<Transaction>>,
    abort_signal_receiver: tokio::sync::oneshot::Receiver<()>,

    // Parameters to configure the block builder behavior.
    tx_chunk_size: usize,
    execution_params: BlockBuilderExecutionParams,
}

impl BlockBuilder {
    pub fn new(
        executor: Box<dyn TransactionExecutorTrait>,
        tx_provider: Box<dyn TransactionProvider>,
        output_content_sender: Option<tokio::sync::mpsc::UnboundedSender<Transaction>>,
        abort_signal_receiver: tokio::sync::oneshot::Receiver<()>,
        tx_chunk_size: usize,
        execution_params: BlockBuilderExecutionParams,
    ) -> Self {
        Self {
            executor,
            tx_provider,
            output_content_sender,
            abort_signal_receiver,
            tx_chunk_size,
            execution_params,
        }
    }
}

#[async_trait]
impl BlockBuilderTrait for BlockBuilder {
    async fn build_block(&mut self) -> BlockBuilderResult<BlockExecutionArtifacts> {
        let mut block_is_full = false;
        let mut execution_infos = IndexMap::new();
        // TODO(yael 6/10/2024): delete the timeout condition once the executor has a timeout
        while !block_is_full {
            if tokio::time::Instant::now() >= self.execution_params.deadline {
                info!("Block builder deadline reached.");
                if self.execution_params.fail_on_err {
                    return Err(BlockBuilderError::FailOnError(FailOnErrorCause::DeadlineReached));
                }
                break;
            }
            if self.abort_signal_receiver.try_recv().is_ok() {
                info!("Received abort signal. Aborting block builder.");
                return Err(BlockBuilderError::Aborted);
            }
            let next_txs = self.tx_provider.get_txs(self.tx_chunk_size).await?;
            let next_tx_chunk = match next_txs {
                NextTxs::Txs(txs) => txs,
                NextTxs::End => break,
            };
            debug!("Got {} transactions from the transaction provider.", next_tx_chunk.len());
            if next_tx_chunk.is_empty() {
                // TODO: Consider what is the best sleep duration.
                tokio::time::sleep(tokio::time::Duration::from_secs(1)).await;
                continue;
            }

            let mut executor_input_chunk = vec![];
            for tx in &next_tx_chunk {
<<<<<<< HEAD
                // TODO(yair): Avoid this clone.
                let executable_tx = BlockifierTransaction::new_for_sequencing(tx.clone());
=======
                // TODO(AvivG): Create a 'from' tx to BlockifierTransaction to simplify & remove
                // 'match'.
                let executable_tx = match tx {
                    Transaction::Account(account_tx) => {
                        BlockifierTransaction::Account(AccountTransaction::new_for_sequencing(
                            // TODO(yair): Avoid this clone.
                            account_tx.clone(),
                        ))
                    }
                    Transaction::L1Handler(l1_handler_tx) => {
                        // TODO(yair): Avoid this clone.
                        BlockifierTransaction::L1Handler(l1_handler_tx.clone())
                    }
                };
>>>>>>> 64cebe24
                executor_input_chunk.push(executable_tx);
            }
            let results = self.executor.add_txs_to_block(&executor_input_chunk);
            trace!("Transaction execution results: {:?}", results);
            block_is_full = collect_execution_results_and_stream_txs(
                next_tx_chunk,
                results,
                &mut execution_infos,
                &self.output_content_sender,
                self.execution_params.fail_on_err,
            )
            .await?;
        }
        let (commitment_state_diff, visited_segments_mapping, bouncer_weights) =
            self.executor.close_block()?;
        Ok(BlockExecutionArtifacts {
            execution_infos,
            commitment_state_diff,
            visited_segments_mapping,
            bouncer_weights,
        })
    }
}

/// Returns true if the block is full and should be closed, false otherwise.
async fn collect_execution_results_and_stream_txs(
    tx_chunk: Vec<Transaction>,
    results: Vec<TransactionExecutorResult<TransactionExecutionInfo>>,
    execution_infos: &mut IndexMap<TransactionHash, TransactionExecutionInfo>,
    output_content_sender: &Option<tokio::sync::mpsc::UnboundedSender<Transaction>>,
    fail_on_err: bool,
) -> BlockBuilderResult<bool> {
    for (input_tx, result) in tx_chunk.into_iter().zip(results.into_iter()) {
        match result {
            Ok(tx_execution_info) => {
                execution_infos.insert(input_tx.tx_hash(), tx_execution_info);
                if let Some(output_content_sender) = output_content_sender {
                    output_content_sender.send(input_tx)?;
                }
            }
            // TODO(yael 18/9/2024): add timeout error handling here once this
            // feature is added.
            Err(BlockifierTransactionExecutorError::BlockFull) => {
                info!("Block is full");
                if fail_on_err {
                    return Err(BlockBuilderError::FailOnError(FailOnErrorCause::BlockFull));
                }
                return Ok(true);
            }
            Err(err) => {
                debug!("Transaction {:?} failed with error: {}.", input_tx, err);
                if fail_on_err {
                    return Err(BlockBuilderError::FailOnError(
                        FailOnErrorCause::TransactionFailed(err),
                    ));
                }
            }
        }
    }
    Ok(false)
}

pub struct BlockMetadata {
    pub block_info: BlockInfo,
    pub retrospective_block_hash: Option<BlockHashAndNumber>,
}

// Type definitions for the abort channel required to abort the block builder.
pub type AbortSignalSender = tokio::sync::oneshot::Sender<()>;

/// The BlockBuilderFactoryTrait is responsible for creating a new block builder.
#[cfg_attr(test, automock)]
pub trait BlockBuilderFactoryTrait: Send + Sync {
    fn create_block_builder(
        &self,
        block_metadata: BlockMetadata,
        execution_params: BlockBuilderExecutionParams,
        tx_provider: Box<dyn TransactionProvider>,
        output_content_sender: Option<tokio::sync::mpsc::UnboundedSender<Transaction>>,
    ) -> BlockBuilderResult<(Box<dyn BlockBuilderTrait>, AbortSignalSender)>;
}

#[derive(Clone, Debug, Deserialize, PartialEq, Serialize)]
pub struct BlockBuilderConfig {
    pub chain_info: ChainInfo,
    pub execute_config: TransactionExecutorConfig,
    pub bouncer_config: BouncerConfig,
    pub tx_chunk_size: usize,
    pub versioned_constants_overrides: VersionedConstantsOverrides,
}

impl Default for BlockBuilderConfig {
    fn default() -> Self {
        Self {
            // TODO: update the default values once the actual values are known.
            chain_info: ChainInfo::default(),
            execute_config: TransactionExecutorConfig::default(),
            bouncer_config: BouncerConfig::default(),
            tx_chunk_size: 100,
            versioned_constants_overrides: VersionedConstantsOverrides::default(),
        }
    }
}

impl SerializeConfig for BlockBuilderConfig {
    fn dump(&self) -> BTreeMap<ParamPath, SerializedParam> {
        let mut dump = append_sub_config_name(self.chain_info.dump(), "chain_info");
        dump.append(&mut append_sub_config_name(self.execute_config.dump(), "execute_config"));
        dump.append(&mut append_sub_config_name(self.bouncer_config.dump(), "bouncer_config"));
        dump.append(&mut BTreeMap::from([ser_param(
            "tx_chunk_size",
            &self.tx_chunk_size,
            "The size of the transaction chunk.",
            ParamPrivacyInput::Public,
        )]));
        dump.append(&mut append_sub_config_name(
            self.versioned_constants_overrides.dump(),
            "versioned_constants_overrides",
        ));
        dump
    }
}

pub struct BlockBuilderFactory {
    pub block_builder_config: BlockBuilderConfig,
    pub storage_reader: StorageReader,
    pub global_class_hash_to_class: GlobalContractCache<RunnableCompiledClass>,
}

impl BlockBuilderFactory {
    fn preprocess_and_create_transaction_executor(
        &self,
        block_metadata: BlockMetadata,
    ) -> BlockBuilderResult<TransactionExecutor<PapyrusReader>> {
        let height = block_metadata.block_info.block_number;
        let block_builder_config = self.block_builder_config.clone();
        let versioned_constants = VersionedConstants::get_versioned_constants(
            block_builder_config.versioned_constants_overrides,
        );
        let block_context = BlockContext::new(
            block_metadata.block_info,
            block_builder_config.chain_info,
            versioned_constants,
            block_builder_config.bouncer_config,
        );

        let state_reader = PapyrusReader::new(
            self.storage_reader.clone(),
            height,
            self.global_class_hash_to_class.clone(),
        );

        let executor = TransactionExecutor::pre_process_and_create(
            state_reader,
            block_context,
            block_metadata.retrospective_block_hash,
            block_builder_config.execute_config,
        )?;

        Ok(executor)
    }
}

impl BlockBuilderFactoryTrait for BlockBuilderFactory {
    fn create_block_builder(
        &self,
        block_metadata: BlockMetadata,
        execution_params: BlockBuilderExecutionParams,
        tx_provider: Box<dyn TransactionProvider>,
        output_content_sender: Option<tokio::sync::mpsc::UnboundedSender<Transaction>>,
    ) -> BlockBuilderResult<(Box<dyn BlockBuilderTrait>, AbortSignalSender)> {
        let executor = self.preprocess_and_create_transaction_executor(block_metadata)?;
        let (abort_signal_sender, abort_signal_receiver) = tokio::sync::oneshot::channel();
        let block_builder = Box::new(BlockBuilder::new(
            Box::new(executor),
            tx_provider,
            output_content_sender,
            abort_signal_receiver,
            self.block_builder_config.tx_chunk_size,
            execution_params,
        ));
        Ok((block_builder, abort_signal_sender))
    }
}<|MERGE_RESOLUTION|>--- conflicted
+++ resolved
@@ -150,25 +150,8 @@
 
             let mut executor_input_chunk = vec![];
             for tx in &next_tx_chunk {
-<<<<<<< HEAD
                 // TODO(yair): Avoid this clone.
                 let executable_tx = BlockifierTransaction::new_for_sequencing(tx.clone());
-=======
-                // TODO(AvivG): Create a 'from' tx to BlockifierTransaction to simplify & remove
-                // 'match'.
-                let executable_tx = match tx {
-                    Transaction::Account(account_tx) => {
-                        BlockifierTransaction::Account(AccountTransaction::new_for_sequencing(
-                            // TODO(yair): Avoid this clone.
-                            account_tx.clone(),
-                        ))
-                    }
-                    Transaction::L1Handler(l1_handler_tx) => {
-                        // TODO(yair): Avoid this clone.
-                        BlockifierTransaction::L1Handler(l1_handler_tx.clone())
-                    }
-                };
->>>>>>> 64cebe24
                 executor_input_chunk.push(executable_tx);
             }
             let results = self.executor.add_txs_to_block(&executor_input_chunk);
