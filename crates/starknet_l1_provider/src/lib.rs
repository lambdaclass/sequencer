--- conflicted
+++ resolved
@@ -38,6 +38,7 @@
             ProviderState::Pending => Err(L1ProviderError::GetTransactionsInPendingState),
             ProviderState::Validate => Err(L1ProviderError::GetTransactionConsensusBug),
             ProviderState::Uninitialized => panic!("Uninitialized L1 provider"),
+            ProviderState::Uninitialized => panic!("Uninitialized L1 provider"),
         }
     }
 
@@ -48,6 +49,7 @@
             ProviderState::Validate => Ok(self.tx_manager.tx_status(tx_hash)),
             ProviderState::Propose => Err(L1ProviderError::ValidateTransactionConsensusBug),
             ProviderState::Pending => Err(L1ProviderError::ValidateInPendingState),
+            ProviderState::Uninitialized => panic!("Uninitialized L1 provider"),
             ProviderState::Uninitialized => panic!("Uninitialized L1 provider"),
         }
     }
@@ -141,15 +143,8 @@
 }
 
 /// Current state of the provider, where pending means: idle, between proposal/validation cycles.
-<<<<<<< HEAD
 #[derive(Clone, Copy, Debug, Default, Eq, PartialEq)]
 pub enum ProviderState {
-=======
-#[derive(Clone, Copy, Debug, Default, PartialEq, Eq)]
-pub enum ProviderState {
-    #[default]
-    Uninitialized,
->>>>>>> 64cebe24
     Pending,
     Propose,
     #[default]
