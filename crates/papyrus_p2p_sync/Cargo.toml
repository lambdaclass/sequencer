--- conflicted
+++ resolved
@@ -27,8 +27,6 @@
 starknet_state_sync_types.workspace = true
 starknet-types-core.workspace = true
 thiserror.workspace = true
-starknet_class_manager_types.workspace = true
-async-trait.workspace = true
 tokio.workspace = true
 tokio-stream.workspace = true
 tracing.workspace = true
@@ -36,16 +34,9 @@
 [dev-dependencies]
 assert_matches.workspace = true
 lazy_static.workspace = true
-<<<<<<< HEAD
-papyrus_network = { workspace = true, features = ["testing"] }
-papyrus_protobuf = { workspace = true, features = ["testing"] }
-papyrus_storage = { workspace = true, features = ["testing"] }
-starknet_class_manager_types = { workspace = true, features = ["testing"] }
-=======
 papyrus_network = { path = "../papyrus_network", features = ["testing"] }
 papyrus_protobuf = { path = "../papyrus_protobuf", features = ["testing"] }
 papyrus_storage = { path = "../papyrus_storage", features = ["testing"] }
->>>>>>> 545761f2
 static_assertions.workspace = true
 tokio = { workspace = true, features = ["test-util"] }
 
