--- conflicted
+++ resolved
@@ -2,10 +2,7 @@
 use std::fs::read_to_string;
 use std::path::{Path, PathBuf};
 
-<<<<<<< HEAD
 use infra_utils::path::current_dir;
-=======
->>>>>>> 64cebe24
 use serde::{Deserialize, Serialize};
 use serde_json::to_string_pretty;
 use starknet_types_core::felt::Felt;
@@ -23,12 +20,11 @@
 /// Returns the path to a file in the resources directory. This assumes the current working
 /// directory has a `resources` folder. The value for file_path should be the path to the required
 /// file in the folder "resources".
+/// Returns the path to a file in the resources directory. This assumes the current working
+/// directory has a `resources` folder. The value for file_path should be the path to the required
+/// file in the folder "resources".
 pub fn path_in_resources<P: AsRef<Path>>(file_path: P) -> PathBuf {
-<<<<<<< HEAD
     current_dir().unwrap().join("resources").join(file_path)
-=======
-    std::env::current_dir().unwrap().join("resources").join(file_path)
->>>>>>> 64cebe24
 }
 
 /// Reads from the directory containing the manifest at run time, same as current working directory.
