--- conflicted
+++ resolved
@@ -2,8 +2,12 @@
 use starknet_api::abi::abi_utils::get_fee_token_var_address;
 use starknet_api::block::{FeeType, GasPrice};
 use starknet_api::contract_class::{ClassInfo, ContractClass, SierraVersion};
+use starknet_api::contract_class::{ClassInfo, ContractClass, SierraVersion};
 use starknet_api::core::{ClassHash, ContractAddress, Nonce};
 use starknet_api::execution_resources::GasAmount;
+use starknet_api::test_utils::declare::executable_declare_tx;
+use starknet_api::test_utils::deploy_account::{executable_deploy_account_tx, DeployAccountTxArgs};
+use starknet_api::test_utils::invoke::{executable_invoke_tx, InvokeTxArgs};
 use starknet_api::test_utils::declare::executable_declare_tx;
 use starknet_api::test_utils::deploy_account::{executable_deploy_account_tx, DeployAccountTxArgs};
 use starknet_api::test_utils::invoke::{executable_invoke_tx, InvokeTxArgs};
@@ -41,6 +45,7 @@
     MAX_FEE,
 };
 use crate::transaction::account_transaction::{AccountTransaction, ExecutionFlags};
+use crate::transaction::account_transaction::{AccountTransaction, ExecutionFlags};
 use crate::transaction::objects::{TransactionExecutionInfo, TransactionExecutionResult};
 use crate::transaction::transaction_types::TransactionType;
 use crate::transaction::transactions::ExecutableTransaction;
@@ -112,6 +117,9 @@
     deploy_tx_args: DeployAccountTxArgs,
 ) -> (AccountTransaction, ContractAddress) {
     // Deploy an account contract.
+    let deploy_account_tx = AccountTransaction::new_with_default_flags(
+        executable_deploy_account_tx(deploy_tx_args, nonce_manager),
+    );
     let deploy_account_tx = AccountTransaction::new_with_default_flags(
         executable_deploy_account_tx(deploy_tx_args, nonce_manager),
     );
@@ -166,6 +174,9 @@
     pub validate: bool,
     pub only_query: bool,
     pub charge_fee: bool,
+    pub validate: bool,
+    pub only_query: bool,
+    pub charge_fee: bool,
 }
 
 impl Default for FaultyAccountTxCreatorArgs {
@@ -182,6 +193,9 @@
             max_fee: Fee::default(),
             resource_bounds: ValidResourceBounds::create_for_testing_no_fee_enforcement(),
             declared_contract: None,
+            validate: true,
+            only_query: false,
+            charge_fee: true,
             validate: true,
             only_query: false,
             charge_fee: true,
@@ -224,6 +238,9 @@
         validate,
         only_query,
         charge_fee,
+        validate,
+        only_query,
+        charge_fee,
     } = faulty_account_tx_creator_args;
 
     // The first felt of the signature is used to set the scenario. If the scenario is
@@ -233,6 +250,7 @@
         signature_vector.extend(additional_data);
     }
     let signature = TransactionSignature(signature_vector);
+    let execution_flags = ExecutionFlags { validate, charge_fee, only_query };
     let execution_flags = ExecutionFlags { validate, charge_fee, only_query };
     match tx_type {
         TransactionType::Declare => {
@@ -246,6 +264,7 @@
             let class_hash = declared_contract.get_class_hash();
             let class_info = calculate_class_info_for_testing(declared_contract.get_class());
             let tx = executable_declare_tx(
+            let tx = executable_declare_tx(
                 declare_tx_args! {
                     max_fee,
                     resource_bounds,
@@ -259,6 +278,8 @@
                 class_info,
             );
             AccountTransaction { tx, execution_flags }
+            );
+            AccountTransaction { tx, execution_flags }
         }
         TransactionType::DeployAccount => {
             // We do not use the sender address here because the transaction generates the actual
@@ -267,6 +288,7 @@
                 true => constants::FELT_TRUE,
                 false => constants::FELT_FALSE,
             })];
+            let tx = executable_deploy_account_tx(
             let tx = executable_deploy_account_tx(
                 deploy_account_tx_args! {
                     max_fee,
@@ -280,9 +302,12 @@
                 nonce_manager,
             );
             AccountTransaction { tx, execution_flags }
+            );
+            AccountTransaction { tx, execution_flags }
         }
         TransactionType::InvokeFunction => {
             let execute_calldata = create_calldata(sender_address, "foo", &[]);
+            let tx = executable_invoke_tx(invoke_tx_args! {
             let tx = executable_invoke_tx(invoke_tx_args! {
                 max_fee,
                 resource_bounds,
@@ -294,21 +319,17 @@
 
             });
             AccountTransaction { tx, execution_flags }
+
+            });
+            AccountTransaction { tx, execution_flags }
         }
         _ => panic!("{tx_type:?} is not an account transaction."),
     }
 }
 
-<<<<<<< HEAD
 pub fn invoke_tx_with_default_flags(invoke_args: InvokeTxArgs) -> AccountTransaction {
     let tx = executable_invoke_tx(invoke_args);
     AccountTransaction::new_with_default_flags(tx)
-=======
-// TODO(AvivG): Consider removing this function.
-pub fn account_invoke_tx(invoke_args: InvokeTxArgs) -> AccountTransaction {
-    let execution_flags = ExecutionFlags::default();
-    AccountTransaction { tx: executable_invoke_tx(invoke_args), execution_flags }
->>>>>>> 64cebe24
 }
 
 pub fn run_invoke_tx(
@@ -318,7 +339,10 @@
 ) -> TransactionExecutionResult<TransactionExecutionInfo> {
     let tx = executable_invoke_tx(invoke_args);
     let account_tx = AccountTransaction::new_for_sequencing(tx);
-
+    let tx = executable_invoke_tx(invoke_args);
+    let account_tx = AccountTransaction::new_for_sequencing(tx);
+
+    account_tx.execute(state, block_context)
     account_tx.execute(state, block_context)
 }
 
@@ -373,7 +397,11 @@
     let (sierra_program_length, sierra_version) = match contract_class {
         ContractClass::V0(_) => (0, SierraVersion::DEPRECATED),
         ContractClass::V1(_) => (100, SierraVersion::LATEST),
+    let (sierra_program_length, sierra_version) = match contract_class {
+        ContractClass::V0(_) => (0, SierraVersion::DEPRECATED),
+        ContractClass::V1(_) => (100, SierraVersion::LATEST),
     };
+    ClassInfo::new(&contract_class, sierra_program_length, 100, sierra_version).unwrap()
     ClassInfo::new(&contract_class, sierra_program_length, 100, sierra_version).unwrap()
 }
 
@@ -390,10 +418,14 @@
     ];
     let calldata = create_calldata(contract_address, "test_emit_events", &entry_point_args);
     let tx = executable_invoke_tx(invoke_tx_args! {
+    let tx = executable_invoke_tx(invoke_tx_args! {
         sender_address: account_contract,
         calldata,
         nonce
     });
 
     AccountTransaction::new_for_sequencing(tx)
+    });
+
+    AccountTransaction::new_for_sequencing(tx)
 }