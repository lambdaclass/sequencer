--- conflicted
+++ resolved
@@ -23,6 +23,10 @@
     AccountTransaction,
     ExecutionFlags as AccountExecutionFlags,
 };
+use crate::transaction::account_transaction::{
+    AccountTransaction,
+    ExecutionFlags as AccountExecutionFlags,
+};
 use crate::transaction::errors::TransactionFeeError;
 use crate::transaction::objects::{
     TransactionExecutionInfo,
@@ -31,6 +35,7 @@
     TransactionInfoCreator,
 };
 use crate::transaction::transactions::{Executable, ExecutableTransaction};
+use crate::transaction::transactions::{Executable, ExecutableTransaction};
 
 // TODO: Move into transaction.rs, makes more sense to be defined there.
 #[derive(Clone, Debug, derive_more::From)]
@@ -43,11 +48,7 @@
     pub fn new_for_sequencing(value: starknet_api::executable_transaction::Transaction) -> Self {
         match value {
             starknet_api::executable_transaction::Transaction::Account(tx) => {
-<<<<<<< HEAD
                 Transaction::Account(AccountTransaction::new_for_sequencing(tx))
-=======
-                Transaction::Account(AccountTransaction::new_with_default_flags(tx))
->>>>>>> 64cebe24
             }
             starknet_api::executable_transaction::Transaction::L1Handler(tx) => {
                 Transaction::L1Handler(tx)
@@ -82,6 +83,7 @@
         class_info: Option<ClassInfo>,
         paid_fee_on_l1: Option<Fee>,
         deployed_contract_address: Option<ContractAddress>,
+        execution_flags: AccountExecutionFlags,
         execution_flags: AccountExecutionFlags,
     ) -> TransactionExecutionResult<Self> {
         let executable_tx = match tx {
@@ -125,6 +127,7 @@
             _ => unimplemented!(),
         };
         Ok(AccountTransaction { tx: executable_tx, execution_flags }.into())
+        Ok(AccountTransaction { tx: executable_tx, execution_flags }.into())
     }
 }
 
@@ -142,6 +145,7 @@
         &self,
         state: &mut TransactionalState<'_, U>,
         block_context: &BlockContext,
+        _concurrency_mode: bool,
         _concurrency_mode: bool,
     ) -> TransactionExecutionResult<TransactionExecutionInfo> {
         let tx_context = Arc::new(block_context.to_tx_context(self));
@@ -191,6 +195,7 @@
         state: &mut TransactionalState<'_, U>,
         block_context: &BlockContext,
         concurrency_mode: bool,
+        concurrency_mode: bool,
     ) -> TransactionExecutionResult<TransactionExecutionInfo> {
         // TODO(Yoni, 1/8/2024): consider unimplementing the ExecutableTransaction trait for inner
         // types, since now running Transaction::execute_raw is not identical to
@@ -198,7 +203,9 @@
         let tx_execution_info = match self {
             Self::Account(account_tx) => {
                 account_tx.execute_raw(state, block_context, concurrency_mode)?
-            }
+                account_tx.execute_raw(state, block_context, concurrency_mode)?
+            }
+            Self::L1Handler(tx) => tx.execute_raw(state, block_context, concurrency_mode)?,
             Self::L1Handler(tx) => tx.execute_raw(state, block_context, concurrency_mode)?,
         };
 
