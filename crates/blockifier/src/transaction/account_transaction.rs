--- conflicted
+++ resolved
@@ -6,6 +6,7 @@
 use starknet_api::contract_class::EntryPointType;
 use starknet_api::core::{ClassHash, ContractAddress, EntryPointSelector, Nonce};
 use starknet_api::data_availability::DataAvailabilityMode;
+use starknet_api::executable_transaction::AccountTransaction as Transaction;
 use starknet_api::executable_transaction::AccountTransaction as Transaction;
 use starknet_api::transaction::fields::Resource::{L1DataGas, L1Gas, L2Gas};
 use starknet_api::transaction::fields::{
@@ -39,6 +40,7 @@
 use crate::fee::gas_usage::estimate_minimal_gas_vector;
 use crate::fee::receipt::TransactionReceipt;
 use crate::retdata;
+use crate::state::cached_state::{StateCache, TransactionalState};
 use crate::state::cached_state::{StateCache, TransactionalState};
 use crate::state::state_api::{State, StateReader, UpdatableState};
 use crate::transaction::errors::{
@@ -60,6 +62,7 @@
 use crate::transaction::transaction_types::TransactionType;
 use crate::transaction::transactions::{
     enforce_fee,
+    enforce_fee,
     Executable,
     ExecutableTransaction,
     ValidatableTransaction,
@@ -90,10 +93,24 @@
     }
 }
 
+#[derive(Clone, Debug, derive_more::From)]
+pub struct ExecutionFlags {
+    pub only_query: bool,
+    pub charge_fee: bool,
+    pub validate: bool,
+}
+
+impl Default for ExecutionFlags {
+    fn default() -> Self {
+        Self { only_query: false, charge_fee: true, validate: true }
+    }
+}
+
 /// Represents a paid Starknet transaction.
 #[derive(Clone, Debug, derive_more::From)]
 pub struct AccountTransaction {
     pub tx: Transaction,
+    pub execution_flags: ExecutionFlags,
     pub execution_flags: ExecutionFlags,
 }
 // TODO(AvivG): create additional macro that returns a reference.
@@ -128,6 +145,17 @@
         (paymaster_data, PaymasterData)
     );
 
+    pub fn new_with_default_flags(tx: Transaction) -> Self {
+        Self { tx, execution_flags: ExecutionFlags::default() }
+    }
+
+    pub fn new_for_sequencing(tx: Transaction) -> Self {
+        let execution_flags = ExecutionFlags {
+            only_query: false,
+            charge_fee: enforce_fee(&tx, false),
+            validate: true,
+        };
+        AccountTransaction { tx, execution_flags }
     pub fn new_with_default_flags(tx: Transaction) -> Self {
         Self { tx, execution_flags: ExecutionFlags::default() }
     }
@@ -591,6 +619,7 @@
         // Save the state changes resulting from running `validate_tx`, to be used later for
         // resource and fee calculation.
         let validate_state_cache = state.borrow_updated_state_cache()?.clone();
+        let validate_state_cache = state.borrow_updated_state_cache()?.clone();
 
         // Create copies of state and validate_resources for the execution.
         // Both will be rolled back if the execution is reverted or committed upon success.
@@ -616,6 +645,19 @@
                 execution_steps_consumed,
             )
         };
+        // Get the receipt only in case of revert.
+        let get_revert_receipt = || {
+            TransactionReceipt::from_account_tx(
+                self,
+                &tx_context,
+                &validate_state_cache.to_state_diff(),
+                CallInfo::summarize_many(
+                    validate_call_info.iter(),
+                    &tx_context.block_context.versioned_constants,
+                ),
+                execution_steps_consumed,
+            )
+        };
 
         match execution_result {
             Ok(execute_call_info) => {
@@ -624,6 +666,13 @@
                 let tx_receipt = TransactionReceipt::from_account_tx(
                     self,
                     &tx_context,
+                    &StateCache::squash_state_diff(
+                        vec![
+                            &validate_state_cache,
+                            &execution_state.borrow_updated_state_cache()?.clone(),
+                        ],
+                        tx_context.block_context.versioned_constants.comprehensive_state_diff,
+                    ),
                     &StateCache::squash_state_diff(
                         vec![
                             &validate_state_cache,
@@ -655,9 +704,14 @@
                             fee: post_execution_report.recommended_fee(),
                             ..get_revert_receipt()
                         };
+                        let tx_receipt = TransactionReceipt {
+                            fee: post_execution_report.recommended_fee(),
+                            ..get_revert_receipt()
+                        };
                         Ok(ValidateExecuteCallInfo::new_reverted(
                             validate_call_info,
                             post_execution_error.into(),
+                            tx_receipt,
                             tx_receipt,
                         ))
                     }
@@ -673,6 +727,7 @@
                 }
             }
             Err(execution_error) => {
+                let revert_receipt = get_revert_receipt();
                 let revert_receipt = get_revert_receipt();
                 // Error during execution. Revert, even if the error is sequencer-related.
                 execution_state.abort();
@@ -734,23 +789,14 @@
         state: &mut TransactionalState<'_, U>,
         block_context: &BlockContext,
         concurrency_mode: bool,
+        concurrency_mode: bool,
     ) -> TransactionExecutionResult<TransactionExecutionInfo> {
         let tx_context = Arc::new(block_context.to_tx_context(self));
         self.verify_tx_version(tx_context.tx_info.version())?;
 
         // Nonce and fee check should be done before running user code.
         let strict_nonce_check = true;
-<<<<<<< HEAD
         self.perform_pre_validation_stage(state, &tx_context, strict_nonce_check)?;
-=======
-        self.perform_pre_validation_stage(
-            state,
-            &tx_context,
-            // TODO (AvivG): access execution_flags within func instead of passing them as args.
-            self.execution_flags.charge_fee,
-            strict_nonce_check,
-        )?;
->>>>>>> 64cebe24
 
         // Run validation and execution.
         let mut remaining_gas = tx_context.initial_sierra_gas();
@@ -765,22 +811,13 @@
                     resources: final_resources,
                     gas: total_gas,
                 },
-<<<<<<< HEAD
         } = self.run_or_revert(state, &mut remaining_gas, tx_context.clone())?;
-=======
-        } = self.run_or_revert(
-            state,
-            &mut remaining_gas,
-            tx_context.clone(),
-            // TODO (AvivG): access execution_flags within func instead of passing them as args.
-            self.execution_flags.validate,
-            self.execution_flags.charge_fee,
-        )?;
->>>>>>> 64cebe24
         let fee_transfer_call_info = Self::handle_fee(
             state,
             tx_context,
             final_fee,
+            self.execution_flags.charge_fee,
+            concurrency_mode,
             self.execution_flags.charge_fee,
             concurrency_mode,
         )?;
@@ -803,6 +840,7 @@
 
 impl TransactionInfoCreator for AccountTransaction {
     fn create_tx_info(&self) -> TransactionInfo {
+        self.tx.create_tx_info(self.execution_flags.only_query)
         self.tx.create_tx_info(self.execution_flags.only_query)
     }
 }
