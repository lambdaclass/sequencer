use std::sync::Arc;

use starknet_api::abi::abi_utils::selector_from_name;
use starknet_api::block::GasPriceVector;
use starknet_api::calldata;
use starknet_api::contract_class::EntryPointType;
use starknet_api::core::{ClassHash, ContractAddress, EntryPointSelector, Nonce};
use starknet_api::data_availability::DataAvailabilityMode;
use starknet_api::executable_transaction::AccountTransaction as Transaction;
use starknet_api::execution_resources::GasAmount;
use starknet_api::transaction::fields::Resource::{L1DataGas, L1Gas, L2Gas};
use starknet_api::transaction::fields::{
    AccountDeploymentData,
    AllResourceBounds,
    Calldata,
    Fee,
    PaymasterData,
    Tip,
    TransactionSignature,
    ValidResourceBounds,
};
use starknet_api::transaction::{constants, TransactionHash, TransactionVersion};
use starknet_types_core::felt::Felt;

use crate::context::{BlockContext, GasCounter, TransactionContext};
use crate::execution::call_info::CallInfo;
use crate::execution::common_hints::ExecutionMode;
use crate::execution::contract_class::RunnableCompiledClass;
use crate::execution::entry_point::{
    CallEntryPoint,
    CallType,
    EntryPointExecutionContext,
    SierraGasRevertTracker,
};
use crate::execution::stack_trace::{
    extract_trailing_cairo1_revert_trace,
    gen_tx_execution_error_trace,
    Cairo1RevertHeader,
};
use crate::fee::fee_checks::{FeeCheckReportFields, PostExecutionReport};
use crate::fee::fee_utils::{
    get_fee_by_gas_vector,
    get_sequencer_balance_keys,
    verify_can_pay_committed_bounds,
    GasVectorToL1GasForFee,
};
use crate::fee::gas_usage::estimate_minimal_gas_vector;
use crate::fee::receipt::TransactionReceipt;
use crate::retdata;
use crate::state::cached_state::{StateCache, TransactionalState};
use crate::state::state_api::{State, StateReader, UpdatableState};
use crate::transaction::errors::{
    TransactionExecutionError,
    TransactionFeeError,
    TransactionPreValidationError,
};
use crate::transaction::objects::{
    DeprecatedTransactionInfo,
    HasRelatedFeeType,
    RevertError,
    TransactionExecutionInfo,
    TransactionExecutionResult,
    TransactionInfo,
    TransactionInfoCreator,
    TransactionInfoCreatorInner,
    TransactionPreValidationResult,
};
use crate::transaction::transaction_types::TransactionType;
use crate::transaction::transactions::{
    enforce_fee,
    Executable,
    ExecutableTransaction,
    ValidatableTransaction,
};

#[cfg(test)]
#[path = "account_transactions_test.rs"]
mod test;

#[cfg(test)]
#[path = "execution_flavors_test.rs"]
mod flavors_test;

#[cfg(test)]
#[path = "post_execution_test.rs"]
mod post_execution_test;

#[derive(Clone, Debug, derive_more::From)]
pub struct ExecutionFlags {
    pub only_query: bool,
    pub charge_fee: bool,
    pub validate: bool,
}

impl Default for ExecutionFlags {
    fn default() -> Self {
        Self { only_query: false, charge_fee: true, validate: true }
    }
}

/// Represents a paid Starknet transaction.
#[derive(Clone, Debug, derive_more::From)]
pub struct AccountTransaction {
    pub tx: Transaction,
    pub execution_flags: ExecutionFlags,
}
// TODO(AvivG): create additional macro that returns a reference.
macro_rules! implement_tx_getter_calls {
    ($(($field:ident, $field_type:ty)),*) => {
        $(pub fn $field(&self) -> $field_type {
            self.tx.$field()
        })*
    };
}

impl HasRelatedFeeType for AccountTransaction {
    fn version(&self) -> TransactionVersion {
        self.tx.version()
    }

    fn is_l1_handler(&self) -> bool {
        false
    }
}

impl AccountTransaction {
    implement_tx_getter_calls!(
        (resource_bounds, ValidResourceBounds),
        (tip, Tip),
        (sender_address, ContractAddress),
        (tx_hash, TransactionHash),
        (signature, TransactionSignature),
        (nonce, Nonce),
        (nonce_data_availability_mode, DataAvailabilityMode),
        (fee_data_availability_mode, DataAvailabilityMode),
        (paymaster_data, PaymasterData)
    );

    pub fn new_with_default_flags(tx: Transaction) -> Self {
        Self { tx, execution_flags: ExecutionFlags::default() }
    }

    pub fn new_for_sequencing(tx: Transaction) -> Self {
        let execution_flags = ExecutionFlags {
            only_query: false,
            charge_fee: enforce_fee(&tx, false),
            validate: true,
        };
        AccountTransaction { tx, execution_flags }
    }

    pub fn class_hash(&self) -> Option<ClassHash> {
        match &self.tx {
            Transaction::Declare(tx) => Some(tx.tx.class_hash()),
            Transaction::DeployAccount(tx) => Some(tx.tx.class_hash()),
            Transaction::Invoke(_) => None,
        }
    }

    pub fn account_deployment_data(&self) -> Option<AccountDeploymentData> {
        match &self.tx {
            Transaction::Declare(tx) => Some(tx.tx.account_deployment_data().clone()),
            Transaction::DeployAccount(_) => None,
            Transaction::Invoke(tx) => Some(tx.tx.account_deployment_data().clone()),
        }
    }

    // TODO(nir, 01/11/2023): Consider instantiating CommonAccountFields in AccountTransaction.
    pub fn tx_type(&self) -> TransactionType {
        match &self.tx {
            Transaction::Declare(_) => TransactionType::Declare,
            Transaction::DeployAccount(_) => TransactionType::DeployAccount,
            Transaction::Invoke(_) => TransactionType::InvokeFunction,
        }
    }

    fn validate_entry_point_selector(&self) -> EntryPointSelector {
        let validate_entry_point_name = match &self.tx {
            Transaction::Declare(_) => constants::VALIDATE_DECLARE_ENTRY_POINT_NAME,
            Transaction::DeployAccount(_) => constants::VALIDATE_DEPLOY_ENTRY_POINT_NAME,
            Transaction::Invoke(_) => constants::VALIDATE_ENTRY_POINT_NAME,
        };
        selector_from_name(validate_entry_point_name)
    }

    // Calldata for validation contains transaction fields that cannot be obtained by calling
    // `et_tx_info()`.
    fn validate_entrypoint_calldata(&self) -> Calldata {
        match &self.tx {
            Transaction::Declare(tx) => calldata![tx.class_hash().0],
            Transaction::DeployAccount(tx) => Calldata(
                [
                    vec![tx.class_hash().0, tx.contract_address_salt().0],
                    (*tx.constructor_calldata().0).clone(),
                ]
                .concat()
                .into(),
            ),
            // Calldata for validation is the same calldata as for the execution itself.
            Transaction::Invoke(tx) => tx.calldata(),
        }
    }

    pub fn calldata_length(&self) -> usize {
        let calldata = match &self.tx {
            Transaction::Declare(_tx) => return 0,
            Transaction::DeployAccount(tx) => tx.constructor_calldata(),
            Transaction::Invoke(tx) => tx.calldata(),
        };

        calldata.0.len()
    }

    pub fn signature_length(&self) -> usize {
        self.signature().0.len()
    }

    pub fn enforce_fee(&self) -> bool {
        self.create_tx_info().enforce_fee()
    }

    fn verify_tx_version(&self, version: TransactionVersion) -> TransactionExecutionResult<()> {
        let allowed_versions: Vec<TransactionVersion> = match &self.tx {
            // Support `Declare` of version 0 in order to allow bootstrapping of a new system.
            Transaction::Declare(_) => {
                vec![
                    TransactionVersion::ZERO,
                    TransactionVersion::ONE,
                    TransactionVersion::TWO,
                    TransactionVersion::THREE,
                ]
            }
            Transaction::DeployAccount(_) => {
                vec![TransactionVersion::ONE, TransactionVersion::THREE]
            }
            Transaction::Invoke(_) => {
                vec![TransactionVersion::ZERO, TransactionVersion::ONE, TransactionVersion::THREE]
            }
        };
        if allowed_versions.contains(&version) {
            Ok(())
        } else {
            Err(TransactionExecutionError::InvalidVersion { version, allowed_versions })
        }
    }

    // Performs static checks before executing validation entry point.
    // Note that nonce is incremented during these checks.
    pub fn perform_pre_validation_stage<S: State + StateReader>(
        &self,
        state: &mut S,
        tx_context: &TransactionContext,
        strict_nonce_check: bool,
    ) -> TransactionPreValidationResult<()> {
        let tx_info = &tx_context.tx_info;
        Self::handle_nonce(state, tx_info, strict_nonce_check)?;

        if self.execution_flags.charge_fee {
            self.check_fee_bounds(tx_context)?;

            verify_can_pay_committed_bounds(state, tx_context)?;
        }

        Ok(())
    }

    fn check_fee_bounds(
        &self,
        tx_context: &TransactionContext,
    ) -> TransactionPreValidationResult<()> {
        let minimal_gas_amount_vector = estimate_minimal_gas_vector(
            &tx_context.block_context,
            self,
            &tx_context.get_gas_vector_computation_mode(),
        );
        let TransactionContext { block_context, tx_info } = tx_context;
        let block_info = &block_context.block_info;
        let fee_type = &tx_info.fee_type();
        match tx_info {
            TransactionInfo::Current(context) => {
                let resources_amount_tuple = match &context.resource_bounds {
                    ValidResourceBounds::L1Gas(l1_gas_resource_bounds) => vec![(
                        L1Gas,
                        l1_gas_resource_bounds,
                        minimal_gas_amount_vector.to_l1_gas_for_fee(
                            tx_context.get_gas_prices(),
                            &tx_context.block_context.versioned_constants,
                        ),
                        block_info.gas_prices.l1_gas_price(fee_type),
                    )],
                    ValidResourceBounds::AllResources(AllResourceBounds {
                        l1_gas: l1_gas_resource_bounds,
                        l2_gas: l2_gas_resource_bounds,
                        l1_data_gas: l1_data_gas_resource_bounds,
                    }) => {
                        let GasPriceVector { l1_gas_price, l1_data_gas_price, l2_gas_price } =
                            block_info.gas_prices.gas_price_vector(fee_type);
                        vec![
                            (
                                L1Gas,
                                l1_gas_resource_bounds,
                                minimal_gas_amount_vector.l1_gas,
                                *l1_gas_price,
                            ),
                            (
                                L1DataGas,
                                l1_data_gas_resource_bounds,
                                minimal_gas_amount_vector.l1_data_gas,
                                *l1_data_gas_price,
                            ),
                            (
                                L2Gas,
                                l2_gas_resource_bounds,
                                minimal_gas_amount_vector.l2_gas,
                                *l2_gas_price,
                            ),
                        ]
                    }
                };
                for (resource, resource_bounds, minimal_gas_amount, actual_gas_price) in
                    resources_amount_tuple
                {
                    // TODO(Aner): refactor to indicate both amount and price are too low.
                    // TODO(Aner): refactor to return all amounts that are too low.
                    if minimal_gas_amount > resource_bounds.max_amount {
                        return Err(TransactionFeeError::MaxGasAmountTooLow {
                            resource,
                            max_gas_amount: resource_bounds.max_amount,
                            minimal_gas_amount,
                        })?;
                    }
                    // TODO(Aner): refactor to return all prices that are too low.
                    if resource_bounds.max_price_per_unit < actual_gas_price.get() {
                        return Err(TransactionFeeError::MaxGasPriceTooLow {
                            resource,
                            max_gas_price: resource_bounds.max_price_per_unit,
                            actual_gas_price: actual_gas_price.into(),
                        })?;
                    }
                }
            }
            TransactionInfo::Deprecated(context) => {
                let max_fee = context.max_fee;
                let min_fee =
                    get_fee_by_gas_vector(block_info, minimal_gas_amount_vector, fee_type);
                if max_fee < min_fee {
                    return Err(TransactionFeeError::MaxFeeTooLow { min_fee, max_fee })?;
                }
            }
        };
        Ok(())
    }

    fn handle_nonce(
        state: &mut dyn State,
        tx_info: &TransactionInfo,
        strict: bool,
    ) -> TransactionPreValidationResult<()> {
        if tx_info.is_v0() {
            return Ok(());
        }

        let address = tx_info.sender_address();
        let account_nonce = state.get_nonce_at(address)?;
        let incoming_tx_nonce = tx_info.nonce();
        let valid_nonce = if strict {
            account_nonce == incoming_tx_nonce
        } else {
            account_nonce <= incoming_tx_nonce
        };
        if valid_nonce {
            return Ok(state.increment_nonce(address)?);
        }
        Err(TransactionPreValidationError::InvalidNonce {
            address,
            account_nonce,
            incoming_tx_nonce,
        })
    }

    fn handle_validate_tx(
        &self,
        state: &mut dyn State,
        tx_context: Arc<TransactionContext>,
        remaining_gas: &mut GasCounter,
    ) -> TransactionExecutionResult<Option<CallInfo>> {
        if self.execution_flags.validate {
            let limit_steps_by_resources = self.execution_flags.charge_fee;
            let remaining_validation_gas = &mut remaining_gas.limit_usage(
                tx_context.block_context.versioned_constants.os_constants.validate_max_sierra_gas,
            );
            Ok(self
                .validate_tx(state, tx_context, remaining_validation_gas, limit_steps_by_resources)?
                .inspect(|call_info| {
                    remaining_gas.subtract_used_gas(call_info);
                }))
        } else {
            Ok(None)
        }
    }

    fn assert_actual_fee_in_bounds(tx_context: &Arc<TransactionContext>, actual_fee: Fee) {
        match &tx_context.tx_info {
            TransactionInfo::Current(context) => {
                let max_fee = context.resource_bounds.max_possible_fee();
                if actual_fee > max_fee {
                    panic!(
                        "Actual fee {:#?} exceeded bounds; max possible fee is {:#?} (computed \
                         from {:#?}).",
                        actual_fee, max_fee, context.resource_bounds
                    );
                }
            }
            TransactionInfo::Deprecated(DeprecatedTransactionInfo { max_fee, .. }) => {
                if actual_fee > *max_fee {
                    panic!(
                        "Actual fee {:#?} exceeded bounds; max fee is {:#?}.",
                        actual_fee, max_fee
                    );
                }
            }
        }
    }

    fn handle_fee<S: StateReader>(
        state: &mut TransactionalState<'_, S>,
        tx_context: Arc<TransactionContext>,
        actual_fee: Fee,
        charge_fee: bool,
        concurrency_mode: bool,
    ) -> TransactionExecutionResult<Option<CallInfo>> {
        if !charge_fee || actual_fee == Fee(0) {
            // Fee charging is not enforced in some tests.
            return Ok(None);
        }

        Self::assert_actual_fee_in_bounds(&tx_context, actual_fee);

        let fee_transfer_call_info = if concurrency_mode && !tx_context.is_sequencer_the_sender() {
            Self::concurrency_execute_fee_transfer(state, tx_context, actual_fee)?
        } else {
            Self::execute_fee_transfer(state, tx_context, actual_fee)?
        };

        Ok(Some(fee_transfer_call_info))
    }

    fn execute_fee_transfer(
        state: &mut dyn State,
        tx_context: Arc<TransactionContext>,
        actual_fee: Fee,
    ) -> TransactionExecutionResult<CallInfo> {
        // The least significant 128 bits of the amount transferred.
        let lsb_amount = Felt::from(actual_fee.0);
        // The most significant 128 bits of the amount transferred.
        let msb_amount = Felt::ZERO;

        let TransactionContext { block_context, tx_info } = tx_context.as_ref();
        let storage_address = tx_context.fee_token_address();
        // The fee contains the cost of running this transfer, and the token contract is
        // well known to the sequencer, so there is no need to limit its run.
        let mut remaining_gas_for_fee_transfer =
            block_context.versioned_constants.os_constants.gas_costs.base.default_initial_gas_cost;
        let fee_transfer_call = CallEntryPoint {
            class_hash: None,
            code_address: None,
            entry_point_type: EntryPointType::External,
            entry_point_selector: selector_from_name(constants::TRANSFER_ENTRY_POINT_NAME),
            calldata: calldata![
                *block_context.block_info.sequencer_address.0.key(), // Recipient.
                lsb_amount,
                msb_amount
            ],
            storage_address,
            caller_address: tx_info.sender_address(),
            call_type: CallType::Call,

            initial_gas: remaining_gas_for_fee_transfer,
        };
        let mut context = EntryPointExecutionContext::new_invoke(
            tx_context,
            true,
            SierraGasRevertTracker::new(GasAmount(remaining_gas_for_fee_transfer)),
        );

        Ok(fee_transfer_call
            .execute(state, &mut context, &mut remaining_gas_for_fee_transfer)
            .map_err(TransactionFeeError::ExecuteFeeTransferError)?)
    }

    /// Handles fee transfer in concurrent execution.
    ///
    /// Accessing and updating the sequencer balance at this stage is a bottleneck; this function
    /// manipulates the state to avoid that part.
    /// Note: the returned transfer call info is partial, and should be completed at the commit
    /// stage, as well as the actual sequencer balance.
    fn concurrency_execute_fee_transfer<S: StateReader>(
        state: &mut TransactionalState<'_, S>,
        tx_context: Arc<TransactionContext>,
        actual_fee: Fee,
    ) -> TransactionExecutionResult<CallInfo> {
        let fee_address = tx_context.fee_token_address();
        let (sequencer_balance_key_low, sequencer_balance_key_high) =
            get_sequencer_balance_keys(&tx_context.block_context);
        let mut transfer_state = TransactionalState::create_transactional(state);

        // Set the initial sequencer balance to avoid tarnishing the read-set of the transaction.
        let cache = transfer_state.cache.get_mut();
        for key in [sequencer_balance_key_low, sequencer_balance_key_high] {
            cache.set_storage_initial_value(fee_address, key, Felt::ZERO);
        }

        let fee_transfer_call_info =
            Self::execute_fee_transfer(&mut transfer_state, tx_context, actual_fee);
        // Commit without updating the sequencer balance.
        let storage_writes = &mut transfer_state.cache.get_mut().writes.storage;
        storage_writes.remove(&(fee_address, sequencer_balance_key_low));
        storage_writes.remove(&(fee_address, sequencer_balance_key_high));
        transfer_state.commit();
        fee_transfer_call_info
    }

    fn run_execute<S: State>(
        &self,
        state: &mut S,
        context: &mut EntryPointExecutionContext,
        remaining_gas: &mut GasCounter,
    ) -> TransactionExecutionResult<Option<CallInfo>> {
        let remaining_execution_gas =
            &mut remaining_gas.limit_usage(context.mode_sierra_gas_limit());
        Ok(match &self.tx {
            Transaction::Declare(tx) => tx.run_execute(state, context, remaining_execution_gas),
            Transaction::DeployAccount(tx) => {
                tx.run_execute(state, context, remaining_execution_gas)
            }
            Transaction::Invoke(tx) => tx.run_execute(state, context, remaining_execution_gas),
        }?
        .inspect(|call_info| {
            remaining_gas.subtract_used_gas(call_info);
        }))
    }

    fn run_non_revertible<S: StateReader>(
        &self,
        state: &mut TransactionalState<'_, S>,
        tx_context: Arc<TransactionContext>,
        remaining_gas: &mut GasCounter,
    ) -> TransactionExecutionResult<ValidateExecuteCallInfo> {
        let validate_call_info: Option<CallInfo>;
        let execute_call_info: Option<CallInfo>;
        if matches!(&self.tx, Transaction::DeployAccount(_)) {
            // Handle `DeployAccount` transactions separately, due to different order of things.
            // Also, the execution context required for the `DeployAccount` execute phase is
            // validation context.
            let mut execution_context = EntryPointExecutionContext::new_validate(
                tx_context.clone(),
                self.execution_flags.charge_fee,
                // TODO(Dori): Reduce code dup (the gas usage limit is computed in run_execute).
                // We initialize the revert gas tracker here for completeness - the value will not
                // be used, as this tx is non-revertible.
                SierraGasRevertTracker::new(GasAmount(
                    remaining_gas.limit_usage(
                        tx_context
                            .block_context
                            .versioned_constants
                            .sierra_gas_limit(&ExecutionMode::Validate),
                    ),
                )),
            );
            execute_call_info = self.run_execute(state, &mut execution_context, remaining_gas)?;
            validate_call_info =
                self.handle_validate_tx(state, tx_context.clone(), remaining_gas)?;
        } else {
            validate_call_info =
                self.handle_validate_tx(state, tx_context.clone(), remaining_gas)?;
            let mut execution_context = EntryPointExecutionContext::new_invoke(
                tx_context.clone(),
                self.execution_flags.charge_fee,
                // TODO(Dori): Reduce code dup (the gas usage limit is computed in run_execute).
                // We initialize the revert gas tracker here for completeness - the value will not
                // be used, as this tx is non-revertible.
                SierraGasRevertTracker::new(GasAmount(
                    remaining_gas.limit_usage(
                        tx_context
                            .block_context
                            .versioned_constants
                            .sierra_gas_limit(&ExecutionMode::Execute),
                    ),
                )),
            );
            execute_call_info = self.run_execute(state, &mut execution_context, remaining_gas)?;
        }

        let tx_receipt = TransactionReceipt::from_account_tx(
            self,
            &tx_context,
            &state.get_actual_state_changes()?,
            CallInfo::summarize_many(
                validate_call_info.iter().chain(execute_call_info.iter()),
                &tx_context.block_context.versioned_constants,
            ),
            0,
            GasAmount(0),
        );

        let post_execution_report = PostExecutionReport::new(
            state,
            &tx_context,
            &tx_receipt,
            self.execution_flags.charge_fee,
        )?;
        match post_execution_report.error() {
            Some(error) => Err(error.into()),
            None => Ok(ValidateExecuteCallInfo::new_accepted(
                validate_call_info,
                execute_call_info,
                tx_receipt,
            )),
        }
    }

    fn run_revertible<S: StateReader>(
        &self,
        state: &mut TransactionalState<'_, S>,
        tx_context: Arc<TransactionContext>,
        remaining_gas: &mut GasCounter,
    ) -> TransactionExecutionResult<ValidateExecuteCallInfo> {
<<<<<<< HEAD
        let mut execution_context = EntryPointExecutionContext::new_invoke(
            tx_context.clone(),
            self.execution_flags.charge_fee,
        );

        println!("Validating tx: {}", self.tx_hash().to_hex_string());

=======
>>>>>>> daf829cb
        // Run the validation, and if execution later fails, only keep the validation diff.
        let validate_call_info =
            self.handle_validate_tx(state, tx_context.clone(), remaining_gas)?;

        let mut execution_context = EntryPointExecutionContext::new_invoke(
            tx_context.clone(),
            self.execution_flags.charge_fee,
            // TODO(Dori): Reduce code dup (the gas usage limit is computed in run_execute).
            SierraGasRevertTracker::new(GasAmount(
                remaining_gas.limit_usage(
                    tx_context
                        .block_context
                        .versioned_constants
                        .sierra_gas_limit(&ExecutionMode::Execute),
                ),
            )),
        );
        let n_allotted_execution_steps = execution_context.subtract_validation_and_overhead_steps(
            &validate_call_info,
            &self.tx_type(),
            self.calldata_length(),
        );

        // Save the state changes resulting from running `validate_tx`, to be used later for
        // resource and fee calculation.
        let validate_state_cache = state.borrow_updated_state_cache()?.clone();

        // Create copies of state and validate_resources for the execution.
        // Both will be rolled back if the execution is reverted or committed upon success.
        let mut execution_state = TransactionalState::create_transactional(state);

        println!("Executing tx: {}", self.tx_hash().to_hex_string());

        let execution_result =
            self.run_execute(&mut execution_state, &mut execution_context, remaining_gas);

        // Pre-compute cost in case of revert.
        let execution_steps_consumed =
            n_allotted_execution_steps - execution_context.n_remaining_steps();
        // Get the receipt only in case of revert.
        let get_revert_receipt = || {
            TransactionReceipt::from_account_tx(
                self,
                &tx_context,
                &validate_state_cache.to_state_diff(),
                CallInfo::summarize_many(
                    validate_call_info.iter(),
                    &tx_context.block_context.versioned_constants,
                ),
                execution_steps_consumed,
                execution_context.sierra_gas_revert_tracker.get_gas_consumed(),
            )
        };

        match execution_result {
            Ok(execute_call_info) => {
                // When execution succeeded, calculate the actual required fee before committing the
                // transactional state. If max_fee is insufficient, revert the `run_execute` part.
                let tx_receipt = TransactionReceipt::from_account_tx(
                    self,
                    &tx_context,
                    &StateCache::squash_state_diff(
                        vec![
                            &validate_state_cache,
                            &execution_state.borrow_updated_state_cache()?.clone(),
                        ],
                        tx_context.block_context.versioned_constants.comprehensive_state_diff,
                    ),
                    CallInfo::summarize_many(
                        validate_call_info.iter().chain(execute_call_info.iter()),
                        &tx_context.block_context.versioned_constants,
                    ),
                    0,
                    GasAmount(0),
                );
                // Post-execution checks.
                let post_execution_report = PostExecutionReport::new(
                    &mut execution_state,
                    &tx_context,
                    &tx_receipt,
                    self.execution_flags.charge_fee,
                )?;
                match post_execution_report.error() {
                    Some(post_execution_error) => {
                        // Post-execution check failed. Revert the execution, compute the final fee
                        // to charge and recompute resources used (to be consistent with other
                        // revert case, compute resources by adding consumed execution steps to
                        // validation resources).
                        execution_state.abort();
                        let tx_receipt = TransactionReceipt {
                            fee: post_execution_report.recommended_fee(),
                            ..get_revert_receipt()
                        };
                        Ok(ValidateExecuteCallInfo::new_reverted(
                            validate_call_info,
                            post_execution_error.into(),
                            tx_receipt,
                        ))
                    }
                    None => {
                        // Post-execution check passed, commit the execution.
                        execution_state.commit();
                        Ok(ValidateExecuteCallInfo::new_accepted(
                            validate_call_info,
                            execute_call_info,
                            tx_receipt,
                        ))
                    }
                }
            }
            Err(execution_error) => {
                let revert_receipt = get_revert_receipt();
                // Error during execution. Revert, even if the error is sequencer-related.
                execution_state.abort();
                let post_execution_report = PostExecutionReport::new(
                    state,
                    &tx_context,
                    &revert_receipt,
                    self.execution_flags.charge_fee,
                )?;
                Ok(ValidateExecuteCallInfo::new_reverted(
                    validate_call_info,
                    gen_tx_execution_error_trace(&execution_error).into(),
                    TransactionReceipt {
                        fee: post_execution_report.recommended_fee(),
                        ..revert_receipt
                    },
                ))
            }
        }
    }

    /// Returns 0 on non-declare transactions; for declare transactions, returns the class code
    /// size.
    pub(crate) fn declare_code_size(&self) -> usize {
        if let Transaction::Declare(tx) = &self.tx { tx.class_info.code_size() } else { 0 }
    }

    fn is_non_revertible(&self, tx_info: &TransactionInfo) -> bool {
        // Reverting a Declare or Deploy transaction is not currently supported in the OS.
        match &self.tx {
            Transaction::Declare(_) => true,
            Transaction::DeployAccount(_) => true,
            Transaction::Invoke(_) => {
                // V0 transactions do not have validation; we cannot deduct fee for execution. Thus,
                // invoke transactions of are non-revertible iff they are of version 0.
                tx_info.is_v0()
            }
        }
    }

    /// Runs validation and execution.
    fn run_or_revert<S: StateReader>(
        &self,
        state: &mut TransactionalState<'_, S>,
        remaining_gas: &mut GasCounter,
        tx_context: Arc<TransactionContext>,
    ) -> TransactionExecutionResult<ValidateExecuteCallInfo> {
        if self.is_non_revertible(&tx_context.tx_info) {
            return self.run_non_revertible(state, tx_context, remaining_gas);
        }

        self.run_revertible(state, tx_context, remaining_gas)
    }
}

impl<U: UpdatableState> ExecutableTransaction<U> for AccountTransaction {
    fn execute_raw(
        &self,
        state: &mut TransactionalState<'_, U>,
        block_context: &BlockContext,
        concurrency_mode: bool,
    ) -> TransactionExecutionResult<TransactionExecutionInfo> {
        let tx_context = Arc::new(block_context.to_tx_context(self));
        self.verify_tx_version(tx_context.tx_info.version())?;

        // Nonce and fee check should be done before running user code.
        let strict_nonce_check = true;
        self.perform_pre_validation_stage(state, &tx_context, strict_nonce_check)?;

        // Run validation and execution.
        let initial_gas = tx_context.initial_sierra_gas();
        let ValidateExecuteCallInfo {
            validate_call_info,
            execute_call_info,
            revert_error,
            final_cost:
                TransactionReceipt {
                    fee: final_fee,
                    da_gas: final_da_gas,
                    resources: final_resources,
                    gas: total_gas,
                },
        } = self.run_or_revert(state, &mut GasCounter::new(initial_gas), tx_context.clone())?;
        let fee_transfer_call_info = Self::handle_fee(
            state,
            tx_context,
            final_fee,
            self.execution_flags.charge_fee,
            concurrency_mode,
        )?;

        let tx_execution_info = TransactionExecutionInfo {
            validate_call_info,
            execute_call_info,
            fee_transfer_call_info,
            receipt: TransactionReceipt {
                fee: final_fee,
                da_gas: final_da_gas,
                resources: final_resources,
                gas: total_gas,
            },
            revert_error,
        };
        Ok(tx_execution_info)
    }
}

impl TransactionInfoCreator for AccountTransaction {
    fn create_tx_info(&self) -> TransactionInfo {
        self.tx.create_tx_info(self.execution_flags.only_query)
    }
}

/// Represents a bundle of validate-execute stage execution effects.
struct ValidateExecuteCallInfo {
    validate_call_info: Option<CallInfo>,
    execute_call_info: Option<CallInfo>,
    revert_error: Option<RevertError>,
    final_cost: TransactionReceipt,
}

impl ValidateExecuteCallInfo {
    pub fn new_accepted(
        validate_call_info: Option<CallInfo>,
        execute_call_info: Option<CallInfo>,
        final_cost: TransactionReceipt,
    ) -> Self {
        Self { validate_call_info, execute_call_info, revert_error: None, final_cost }
    }

    pub fn new_reverted(
        validate_call_info: Option<CallInfo>,
        revert_error: RevertError,
        final_cost: TransactionReceipt,
    ) -> Self {
        Self {
            validate_call_info,
            execute_call_info: None,
            revert_error: Some(revert_error),
            final_cost,
        }
    }
}

impl ValidatableTransaction for AccountTransaction {
    fn validate_tx(
        &self,
        state: &mut dyn State,
        tx_context: Arc<TransactionContext>,
        remaining_gas: &mut u64,
        limit_steps_by_resources: bool,
    ) -> TransactionExecutionResult<Option<CallInfo>> {
        let mut context = EntryPointExecutionContext::new_validate(
            tx_context,
            limit_steps_by_resources,
            SierraGasRevertTracker::new(GasAmount(*remaining_gas)),
        );
        let tx_info = &context.tx_context.tx_info;
        if tx_info.is_v0() {
            return Ok(None);
        }

        let storage_address = tx_info.sender_address();
        let class_hash = state.get_class_hash_at(storage_address)?;
        let validate_selector = self.validate_entry_point_selector();
        let validate_call = CallEntryPoint {
            entry_point_type: EntryPointType::External,
            entry_point_selector: validate_selector,
            calldata: self.validate_entrypoint_calldata(),
            class_hash: None,
            code_address: None,
            storage_address,
            caller_address: ContractAddress::default(),
            call_type: CallType::Call,
            initial_gas: *remaining_gas,
        };

        // Note that we allow a revert here and we handle it bellow to get a better error message.
        let validate_call_info = validate_call
            .execute(state, &mut context, remaining_gas)
            .map_err(|error| TransactionExecutionError::ValidateTransactionError {
                error,
                class_hash,
                storage_address,
                selector: validate_selector,
            })?;

        // Validate return data.
        let compiled_class = state.get_compiled_class(class_hash)?;
        if is_cairo1(&compiled_class) {
            // The account contract class is a Cairo 1.0 contract; the `validate` entry point should
            // return `VALID`.
            let expected_retdata = retdata![*constants::VALIDATE_RETDATA];

            if validate_call_info.execution.failed {
                return Err(TransactionExecutionError::PanicInValidate {
                    panic_reason: extract_trailing_cairo1_revert_trace(
                        &validate_call_info,
                        Cairo1RevertHeader::Validation,
                    ),
                });
            }

            if validate_call_info.execution.retdata != expected_retdata {
                return Err(TransactionExecutionError::InvalidValidateReturnData {
                    actual: validate_call_info.execution.retdata,
                });
            }
        }
        Ok(Some(validate_call_info))
    }
}

pub fn is_cairo1(compiled_class: &RunnableCompiledClass) -> bool {
    match compiled_class {
        RunnableCompiledClass::V0(_) => false,
        RunnableCompiledClass::V1(_) => true,
        #[cfg(feature = "cairo_native")]
        RunnableCompiledClass::V1Native(_) => true,
    }
}<|MERGE_RESOLUTION|>--- conflicted
+++ resolved
@@ -625,16 +625,8 @@
         tx_context: Arc<TransactionContext>,
         remaining_gas: &mut GasCounter,
     ) -> TransactionExecutionResult<ValidateExecuteCallInfo> {
-<<<<<<< HEAD
-        let mut execution_context = EntryPointExecutionContext::new_invoke(
-            tx_context.clone(),
-            self.execution_flags.charge_fee,
-        );
-
         println!("Validating tx: {}", self.tx_hash().to_hex_string());
 
-=======
->>>>>>> daf829cb
         // Run the validation, and if execution later fails, only keep the validation diff.
         let validate_call_info =
             self.handle_validate_tx(state, tx_context.clone(), remaining_gas)?;
