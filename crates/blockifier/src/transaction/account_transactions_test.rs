use std::collections::{HashMap, HashSet};
use std::sync::Arc;

use cairo_vm::types::builtin_name::BuiltinName;
use cairo_vm::vm::runners::cairo_runner::ResourceTracker;
use num_traits::Inv;
use pretty_assertions::{assert_eq, assert_ne};
use rstest::rstest;
use starknet_api::abi::abi_utils::{
    get_fee_token_var_address,
    get_storage_var_address,
    selector_from_name,
};
use starknet_api::block::{FeeType, GasPrice};
use starknet_api::core::{calculate_contract_address, ClassHash, ContractAddress};
use starknet_api::executable_transaction::{
    AccountTransaction as ApiExecutableTransaction,
    DeclareTransaction as ApiExecutableDeclareTransaction,
};
use starknet_api::execution_resources::GasAmount;
use starknet_api::hash::StarkHash;
use starknet_api::state::StorageKey;
use starknet_api::test_utils::declare::executable_declare_tx;
use starknet_api::test_utils::deploy_account::executable_deploy_account_tx;
use starknet_api::test_utils::invoke::{executable_invoke_tx, InvokeTxArgs};
use starknet_api::test_utils::NonceManager;
use starknet_api::transaction::constants::TRANSFER_ENTRY_POINT_NAME;
use starknet_api::transaction::fields::{
    AllResourceBounds,
    Calldata,
    ContractAddressSalt,
    Fee,
    GasVectorComputationMode,
    Resource,
    ResourceBounds,
    ValidResourceBounds,
};
use starknet_api::transaction::{
    DeclareTransaction,
    DeclareTransactionV2,
    TransactionHash,
    TransactionVersion,
};
use starknet_api::{
    calldata,
    class_hash,
    contract_address,
    declare_tx_args,
    deploy_account_tx_args,
    felt,
    invoke_tx_args,
    nonce,
    storage_key,
};
use starknet_types_core::felt::Felt;

use crate::check_tx_execution_error_for_invalid_scenario;
use crate::context::{BlockContext, TransactionContext};
use crate::execution::call_info::CallInfo;
use crate::execution::contract_class::TrackedResource;
use crate::execution::entry_point::EntryPointExecutionContext;
use crate::execution::syscalls::SyscallSelector;
use crate::fee::fee_utils::{get_fee_by_gas_vector, get_sequencer_balance_keys};
use crate::fee::gas_usage::estimate_minimal_gas_vector;
use crate::state::cached_state::{StateChangesCount, StateChangesCountForFee, TransactionalState};
use crate::state::state_api::{State, StateReader};
use crate::test_utils::contracts::FeatureContract;
use crate::test_utils::initial_test_state::{fund_account, test_state};
use crate::test_utils::syscall::build_recurse_calldata;
use crate::test_utils::{
    create_calldata,
    create_trivial_calldata,
    get_syscall_resources,
    get_tx_resources,
    CairoVersion,
    CompilerBasedVersion,
    RunnableCairo1,
    BALANCE,
    DEFAULT_L1_DATA_GAS_MAX_AMOUNT,
    DEFAULT_L1_GAS_AMOUNT,
    DEFAULT_L2_GAS_MAX_AMOUNT,
    DEFAULT_STRK_L1_DATA_GAS_PRICE,
    DEFAULT_STRK_L1_GAS_PRICE,
    DEFAULT_STRK_L2_GAS_PRICE,
    MAX_FEE,
};
use crate::transaction::account_transaction::{
    AccountTransaction,
    ExecutionFlags as AccountExecutionFlags,
};
use crate::transaction::objects::{HasRelatedFeeType, TransactionInfoCreator};
use crate::transaction::test_utils::{
    all_resource_bounds,
    block_context,
    calculate_class_info_for_testing,
    create_account_tx_for_validate_test_nonce_0,
    create_all_resource_bounds,
    create_test_init_data,
    default_all_resource_bounds,
    default_l1_resource_bounds,
    deploy_and_fund_account,
    invoke_tx_with_default_flags,
    l1_resource_bounds,
    max_fee,
    run_invoke_tx,
    FaultyAccountTxCreatorArgs,
    TestInitData,
    INVALID,
};
use crate::transaction::transaction_types::TransactionType;
use crate::transaction::transactions::ExecutableTransaction;
use crate::utils::u64_from_usize;

#[rstest]
fn test_circuit(block_context: BlockContext, default_all_resource_bounds: ValidResourceBounds) {
    let test_contract = FeatureContract::TestContract(CairoVersion::Cairo1(RunnableCairo1::Casm));
    let account =
        FeatureContract::AccountWithoutValidations(CairoVersion::Cairo1(RunnableCairo1::Casm));
    let chain_info = &block_context.chain_info;
    let state = &mut test_state(chain_info, BALANCE, &[(test_contract, 1), (account, 1)]);
    let test_contract_address = test_contract.get_instance_address(0);
    let account_address = account.get_instance_address(0);
    let mut nonce_manager = NonceManager::default();

    // Invoke a function that changes the state and reverts.
    let tx_args = invoke_tx_args! {
        sender_address: account_address,
        calldata: create_calldata(
                test_contract_address,
                "test_circuit",
                &[]
            ),
        nonce: nonce_manager.next(account_address)
    };
    let tx_execution_info = run_invoke_tx(
        state,
        &block_context,
        invoke_tx_args! {
            resource_bounds: default_all_resource_bounds,
            ..tx_args
        },
    )
    .unwrap();

    assert!(tx_execution_info.revert_error.is_none());
}

#[rstest]
fn test_rc96_holes(block_context: BlockContext, default_all_resource_bounds: ValidResourceBounds) {
    let test_contract = FeatureContract::TestContract(CairoVersion::Cairo1(RunnableCairo1::Casm));
    let account =
        FeatureContract::AccountWithoutValidations(CairoVersion::Cairo1(RunnableCairo1::Casm));
    let chain_info = &block_context.chain_info;
    let state = &mut test_state(chain_info, BALANCE, &[(test_contract, 1), (account, 1)]);
    let test_contract_address = test_contract.get_instance_address(0);
    let account_address = account.get_instance_address(0);
    let mut nonce_manager = NonceManager::default();

    // Invoke a function that changes the state and reverts.
    let tx_args = invoke_tx_args! {
        sender_address: account_address,
        calldata: create_calldata(
                test_contract_address,
                "test_rc96_holes",
                &[]
            ),
        nonce: nonce_manager.next(account_address)
    };
    let tx_execution_info = run_invoke_tx(
        state,
        &block_context,
        invoke_tx_args! {
            resource_bounds: default_all_resource_bounds,
            ..tx_args
        },
    )
    .unwrap();

    assert!(!tx_execution_info.is_reverted());
    assert_eq!(
        tx_execution_info.receipt.resources.computation.vm_resources.builtin_instance_counter
            [&BuiltinName::range_check96],
        24
    );
}

#[rstest]
#[case::deprecated_tx(TransactionVersion::ONE, GasVectorComputationMode::NoL2Gas)]
#[case::l1_bounds(TransactionVersion::THREE, GasVectorComputationMode::NoL2Gas)]
#[case::all_bounds(TransactionVersion::THREE, GasVectorComputationMode::All)]
fn test_fee_enforcement(
    block_context: BlockContext,
    #[case] version: TransactionVersion,
    #[case] gas_bounds_mode: GasVectorComputationMode,
    #[values(true, false)] zero_bounds: bool,
) {
    let account = FeatureContract::AccountWithoutValidations(CairoVersion::Cairo0);
    let state = &mut test_state(&block_context.chain_info, BALANCE, &[(account, 1)]);
    let tx = executable_deploy_account_tx(
        deploy_account_tx_args! {
            class_hash: account.get_class_hash(),
            max_fee: Fee(if zero_bounds { 0 } else { MAX_FEE.0 }),
            resource_bounds: match gas_bounds_mode {
                GasVectorComputationMode::NoL2Gas => l1_resource_bounds(
                    (if zero_bounds { 0 } else { DEFAULT_L1_GAS_AMOUNT.0 }).into(),
                    DEFAULT_STRK_L1_GAS_PRICE.into()
                ),
                GasVectorComputationMode::All => create_all_resource_bounds(
                    (if zero_bounds { 0 } else { DEFAULT_L1_GAS_AMOUNT.0 }).into(),
                    DEFAULT_STRK_L1_GAS_PRICE.into(),
                    (if zero_bounds { 0 } else { DEFAULT_L2_GAS_MAX_AMOUNT.0 }).into(),
                    DEFAULT_STRK_L2_GAS_PRICE.into(),
                    (if zero_bounds { 0 } else { DEFAULT_L1_DATA_GAS_MAX_AMOUNT.0 }).into(),
                    DEFAULT_STRK_L1_DATA_GAS_PRICE.into(),
                ),
            },
            version,
        },
        &mut NonceManager::default(),
    );
    let deploy_account_tx = AccountTransaction::new_for_sequencing(tx);

    let enforce_fee = deploy_account_tx.enforce_fee();
    assert_ne!(zero_bounds, enforce_fee);
    let result = deploy_account_tx.execute(state, &block_context);
    // Execution should fail if the fee is enforced because the account doesn't have sufficient
    // balance.
    assert_eq!(result.is_err(), enforce_fee);
}

#[rstest]
fn test_all_bounds_combinations_enforce_fee(
    #[values(0, 1)] l1_gas_bound: u64,
    #[values(0, 1)] l1_data_gas_bound: u64,
    #[values(0, 1)] l2_gas_bound: u64,
) {
    let expected_enforce_fee = l1_gas_bound + l1_data_gas_bound + l2_gas_bound > 0;
    let account_tx = invoke_tx_with_default_flags(invoke_tx_args! {
        version: TransactionVersion::THREE,
        resource_bounds: create_all_resource_bounds(
            l1_gas_bound.into(),
            DEFAULT_STRK_L1_GAS_PRICE.into(),
            l2_gas_bound.into(),
            DEFAULT_STRK_L2_GAS_PRICE.into(),
            l1_data_gas_bound.into(),
            DEFAULT_STRK_L1_DATA_GAS_PRICE.into(),
        ),
    });
    assert_eq!(account_tx.enforce_fee(), expected_enforce_fee);
}

#[rstest]
#[case::positive_case_deprecated_tx(true, true)]
#[case::positive_case_new_tx(true, false)]
#[should_panic(expected = "exceeded bounds; max fee is")]
#[case::negative_case_deprecated_tx(false, true)]
#[should_panic(expected = "exceeded bounds; max possible fee is")]
#[case::negative_case_new_tx(false, false)]
fn test_assert_actual_fee_in_bounds(
    block_context: BlockContext,
    #[case] positive_flow: bool,
    #[case] deprecated_tx: bool,
) {
    let actual_fee_offset = Fee(if positive_flow { 0 } else { 1 });
    if deprecated_tx {
        let max_fee = Fee(100);
        let tx = invoke_tx_with_default_flags(
            invoke_tx_args! { max_fee, version: TransactionVersion::ONE },
        );
        let context = Arc::new(block_context.to_tx_context(&tx));
        AccountTransaction::assert_actual_fee_in_bounds(&context, max_fee + actual_fee_offset);
    } else {
        // All resources.
        let l1_gas = ResourceBounds { max_amount: GasAmount(2), max_price_per_unit: GasPrice(3) };
        let l2_gas = ResourceBounds { max_amount: GasAmount(4), max_price_per_unit: GasPrice(5) };
        let l1_data_gas =
            ResourceBounds { max_amount: GasAmount(6), max_price_per_unit: GasPrice(7) };
        let all_resource_bounds =
            ValidResourceBounds::AllResources(AllResourceBounds { l1_gas, l2_gas, l1_data_gas });
        let all_resource_fee = l1_gas.max_amount.checked_mul(l1_gas.max_price_per_unit).unwrap()
            + l2_gas.max_amount.checked_mul(l2_gas.max_price_per_unit).unwrap()
            + l1_data_gas.max_amount.checked_mul(l1_data_gas.max_price_per_unit).unwrap()
            + actual_fee_offset;

        // L1 resources.
        let l1_resource_bounds = ValidResourceBounds::L1Gas(l1_gas);
        let l1_resource_fee =
            l1_gas.max_amount.checked_mul(l1_gas.max_price_per_unit).unwrap() + actual_fee_offset;

        for (bounds, actual_fee) in
            [(all_resource_bounds, all_resource_fee), (l1_resource_bounds, l1_resource_fee)]
        {
            let tx = invoke_tx_with_default_flags(invoke_tx_args! {
                resource_bounds: bounds,
                version: TransactionVersion::THREE,
            });
            let context = Arc::new(block_context.to_tx_context(&tx));
            AccountTransaction::assert_actual_fee_in_bounds(&context, actual_fee);
        }
    }
}

// TODO(Dori, 15/9/2023): Convert version variance to attribute macro.
#[rstest]
#[case::v0(TransactionVersion::ZERO, default_all_resource_bounds())]
#[case::v1(TransactionVersion::ONE, default_all_resource_bounds())]
#[case::l1_bounds(TransactionVersion::THREE, default_l1_resource_bounds())]
#[case::all_bounds(TransactionVersion::THREE, default_all_resource_bounds())]
fn test_account_flow_test(
    block_context: BlockContext,
    max_fee: Fee,
    #[case] tx_version: TransactionVersion,
    #[case] resource_bounds: ValidResourceBounds,
) {
    let TestInitData { mut state, account_address, contract_address, mut nonce_manager } =
        create_test_init_data(&block_context.chain_info, CairoVersion::Cairo0);

    // Invoke a function from the newly deployed contract.
    run_invoke_tx(
        &mut state,
        &block_context,
        invoke_tx_args! {
            max_fee,
            sender_address: account_address,
            calldata: create_trivial_calldata(contract_address),
            version: tx_version,
            resource_bounds,
            nonce: nonce_manager.next(account_address),
        },
    )
    .unwrap();
}

#[rstest]
#[case(TransactionVersion::ZERO)]
#[case(TransactionVersion::ONE)]
#[case(TransactionVersion::THREE)]
fn test_invoke_tx_from_non_deployed_account(
    block_context: BlockContext,
    max_fee: Fee,
    default_all_resource_bounds: ValidResourceBounds,
    #[case] tx_version: TransactionVersion,
) {
    let TestInitData { mut state, account_address, contract_address: _, mut nonce_manager } =
        create_test_init_data(&block_context.chain_info, CairoVersion::Cairo0);
    // Invoke a function from the newly deployed contract.
    let entry_point_selector = selector_from_name("return_result");

    let non_deployed_contract_address = StarkHash::TWO;

    let tx_result = run_invoke_tx(
        &mut state,
        &block_context,
        invoke_tx_args! {
            max_fee,
            sender_address: account_address,
            calldata: calldata![
                non_deployed_contract_address, // Contract address.
                entry_point_selector.0,    // EP selector.
                felt!(1_u8),         // Calldata length.
                felt!(2_u8)          // Calldata: num.
            ],
            resource_bounds: default_all_resource_bounds,
            version: tx_version,
            nonce: nonce_manager.next(account_address),
        },
    );
    let expected_error = "is not deployed.";
    match tx_result {
        Ok(info) => {
            //  Make sure the error is because the account wasn't deployed.
            assert!(info.revert_error.unwrap().to_string().contains(expected_error));
        }
        Err(err) => {
            //  Make sure the error is because the account wasn't deployed.
            assert!(err.to_string().contains(expected_error));
            // We expect to get an error only when tx_version is 0, on other versions to revert.
            assert_eq!(tx_version, TransactionVersion::ZERO);
        }
    }
}

#[rstest]
// Try two runs for each recursion type: one short run (success), and one that reverts due to step
// limit.
fn test_infinite_recursion(
    #[values(true, false)] success: bool,
    #[values(true, false)] normal_recurse: bool,
    mut block_context: BlockContext,
    #[values(default_l1_resource_bounds(), default_all_resource_bounds())]
    resource_bounds: ValidResourceBounds,
) {
    // Limit the number of execution steps (so we quickly hit the limit).
    block_context.versioned_constants.invoke_tx_max_n_steps = 4200;

    let TestInitData { mut state, account_address, contract_address, mut nonce_manager } =
        create_test_init_data(&block_context.chain_info, CairoVersion::Cairo0);

    let recursion_depth = if success { 3_u32 } else { 1000_u32 };

    let execute_calldata = if normal_recurse {
        create_calldata(contract_address, "recurse", &[felt!(recursion_depth)])
    } else {
        create_calldata(
            contract_address,
            "recursive_syscall",
            &[
                *contract_address.0.key(), // Calldata: raw contract address.
                selector_from_name("recursive_syscall").0, // Calldata: raw selector
                felt!(recursion_depth),
            ],
        )
    };

    let tx_execution_info = run_invoke_tx(
        &mut state,
        &block_context,
        invoke_tx_args! {
            resource_bounds,
            sender_address: account_address,
            calldata: execute_calldata,
            nonce: nonce_manager.next(account_address),
        },
    )
    .unwrap();
    if success {
        assert!(tx_execution_info.revert_error.is_none());
    } else {
        assert!(
            tx_execution_info
                .revert_error
                .unwrap()
                .to_string()
                .contains("RunResources has no remaining steps.")
        );
    }
}

/// Tests that validation fails on insufficient steps if max fee is too low.
#[rstest]
#[case::v1(TransactionVersion::ONE, default_l1_resource_bounds())]
#[case::v3_l1_bounds_only(TransactionVersion::THREE, default_l1_resource_bounds())]
#[case::v3_all_bounds(TransactionVersion::THREE, default_all_resource_bounds())]
fn test_max_fee_limit_validate(
    mut block_context: BlockContext,
    #[case] version: TransactionVersion,
    #[case] resource_bounds: ValidResourceBounds,
    #[values(true, false)] use_kzg_da: bool,
) {
    block_context.block_info.use_kzg_da = use_kzg_da;
    let chain_info = &block_context.chain_info;
    let gas_computation_mode = resource_bounds.get_gas_vector_computation_mode();
    let TestInitData { mut state, account_address, contract_address, mut nonce_manager } =
        create_test_init_data(chain_info, CairoVersion::Cairo1(RunnableCairo1::Casm));
    let grindy_validate_account =
        FeatureContract::AccountWithLongValidate(CairoVersion::Cairo1(RunnableCairo1::Casm));
    let grindy_class_hash = grindy_validate_account.get_class_hash();
    let block_info = &block_context.block_info;
    let class_info = calculate_class_info_for_testing(grindy_validate_account.get_class());

    // Declare the grindy-validation account.
    let tx = executable_declare_tx(
        declare_tx_args! {
            class_hash: grindy_class_hash,
            sender_address: account_address,
            resource_bounds,
            nonce: nonce_manager.next(account_address),
        },
        class_info,
    );
    let account_tx = AccountTransaction::new_with_default_flags(tx);
    account_tx.execute(&mut state, &block_context).unwrap();

    // Deploy grindy account with a lot of grind in the constructor.
    // Expect this to fail without bumping nonce, so pass a temporary nonce manager.
    // We want to test the block step bounds here - so set them to something low.
    let old_validate_max_n_steps = block_context.versioned_constants.validate_max_n_steps;
    block_context.versioned_constants.validate_max_n_steps = 1000;
    let mut ctor_grind_arg = felt!(1_u8); // Grind in deploy phase.
    let ctor_storage_arg = felt!(1_u8); // Not relevant for this test.
    let (deploy_account_tx, _) = deploy_and_fund_account(
        &mut state,
        &mut NonceManager::default(),
        chain_info,
        deploy_account_tx_args! {
            class_hash: grindy_class_hash,
            resource_bounds,
            constructor_calldata: calldata![ctor_grind_arg, ctor_storage_arg],
        },
    );
    let error_trace =
        deploy_account_tx.execute(&mut state, &block_context).unwrap_err().to_string();
    assert!(error_trace.contains("no remaining steps"));
    block_context.versioned_constants.validate_max_n_steps = old_validate_max_n_steps;

    // Deploy grindy account successfully this time.
    ctor_grind_arg = felt!(0_u8); // Do not grind in deploy phase.
    let (deploy_account_tx, grindy_account_address) = deploy_and_fund_account(
        &mut state,
        &mut nonce_manager,
        chain_info,
        deploy_account_tx_args! {
            class_hash: grindy_class_hash,
            resource_bounds,
            constructor_calldata: calldata![ctor_grind_arg, ctor_storage_arg],
        },
    );
    deploy_account_tx.execute(&mut state, &block_context).unwrap();

    // Invoke a function that grinds validate (any function will do); set bounds low enough to fail
    // on this grind.
    // Only grind a small number of iterations (in the calldata) to ensure we are limited by the
    // transaction bounds, and not the global block bounds.
    // To ensure bounds are low enough, estimate minimal resources consumption, and set bounds
    // slightly above them.
    let tx_args = invoke_tx_args! {
        sender_address: grindy_account_address,
        calldata: create_calldata(contract_address, "return_result", &[1000_u32.into()]),
        version,
        nonce: nonce_manager.next(grindy_account_address)
    };

    let account_tx = invoke_tx_with_default_flags(invoke_tx_args! {
        // Temporary upper bounds; just for gas estimation.
        max_fee: MAX_FEE,
        resource_bounds,
        ..tx_args.clone()
    });
    let estimated_min_gas_usage_vector =
        estimate_minimal_gas_vector(&block_context, &account_tx, &gas_computation_mode);
    let estimated_min_fee =
        get_fee_by_gas_vector(block_info, estimated_min_gas_usage_vector, &account_tx.fee_type());

    // Make sure the resource bounds are the limiting factor by blowing up the block bounds.
    let old_validate_max_n_steps = block_context.versioned_constants.validate_max_n_steps;
    block_context.versioned_constants.validate_max_n_steps = u32::MAX;
    let error_trace = run_invoke_tx(
        &mut state,
        &block_context,
        invoke_tx_args! {
            max_fee: estimated_min_fee,
            resource_bounds: match resource_bounds.get_gas_vector_computation_mode() {
                GasVectorComputationMode::NoL2Gas => {
                    // If KZG DA mode is active, the L1 gas amount in the minimal fee estimate does
                    // not include DA. To cover minimal cost with only an L1 gas bound, need to
                    // convert the L1 data gas to L1 gas.
                    let tx_context = TransactionContext {
                        block_context: block_context.clone(),
                        tx_info: account_tx.create_tx_info(),
                    };
                    let gas_prices = tx_context.get_gas_prices();
                    l1_resource_bounds(
                        estimated_min_gas_usage_vector.to_discounted_l1_gas(gas_prices),
                        gas_prices.l1_gas_price.into(),
                    )
                }
                GasVectorComputationMode::All => create_all_resource_bounds(
                    estimated_min_gas_usage_vector.l1_gas,
                    block_info.gas_prices
                        .l1_gas_price(&account_tx.fee_type()).into(),
                    estimated_min_gas_usage_vector.l2_gas,
                    block_info.gas_prices
                        .l2_gas_price(&account_tx.fee_type()).into(),
                    estimated_min_gas_usage_vector.l1_data_gas,
                    block_info.gas_prices
                        .l1_data_gas_price(&account_tx.fee_type()).into(),
                ),
            },
            ..tx_args
        },
    )
    .unwrap_err()
    .to_string();
    block_context.versioned_constants.validate_max_n_steps = old_validate_max_n_steps;
    assert!(error_trace.contains("no remaining steps") | error_trace.contains("Out of gas"))
}

#[rstest]
#[case::v1(TransactionVersion::ONE, default_all_resource_bounds())]
#[case::l1_bounds(TransactionVersion::THREE, default_l1_resource_bounds())]
#[case::all_bounds(TransactionVersion::THREE, default_all_resource_bounds())]
fn test_recursion_depth_exceeded(
    #[case] tx_version: TransactionVersion,
    #[values(CairoVersion::Cairo0, CairoVersion::Cairo1(RunnableCairo1::Casm))]
    cairo_version: CairoVersion,
    block_context: BlockContext,
    max_fee: Fee,
    #[case] resource_bounds: ValidResourceBounds,
) {
    let TestInitData { mut state, account_address, contract_address, mut nonce_manager } =
        create_test_init_data(&block_context.chain_info, cairo_version);

    // Positive test

    // Technical details for this specific recursive entry point:
    // The maximum inner recursion depth is reduced by 2 from the global entry point limit for two
    // reasons:
    // 1. An additional call is made initially before entering the recursion.
    // 2. The base case for recursion occurs at depth 0, not at depth 1.

    // TODO(Ori, 1/2/2024): Write an indicative expect message explaining why the conversion works.
    let max_inner_recursion_depth: u8 = (block_context.versioned_constants.max_recursion_depth - 2)
        .try_into()
        .expect("Failed to convert usize to u8.");

    let recursive_syscall_entry_point_name = "recursive_syscall";
    let calldata = create_calldata(
        contract_address,
        recursive_syscall_entry_point_name,
        &[
            *contract_address.0.key(), // Calldata: raw contract address.
            selector_from_name(recursive_syscall_entry_point_name).0, // Calldata: raw selector.
            felt!(max_inner_recursion_depth),
        ],
    );
    let invoke_args = invoke_tx_args! {
        max_fee,
        sender_address: account_address,
        calldata,
        version: tx_version,
        nonce: nonce_manager.next(account_address),
        resource_bounds,
    };
    let tx_execution_info = run_invoke_tx(&mut state, &block_context, invoke_args.clone());

    assert!(tx_execution_info.unwrap().revert_error.is_none());

    // Negative test

    let exceeding_recursion_depth = max_inner_recursion_depth + 1;

    let calldata = create_calldata(
        contract_address,
        recursive_syscall_entry_point_name,
        &[
            *contract_address.0.key(), // Calldata: raw contract address.
            selector_from_name(recursive_syscall_entry_point_name).0, // Calldata: raw selector.
            felt!(exceeding_recursion_depth),
        ],
    );
    let invoke_args =
        InvokeTxArgs { calldata, nonce: nonce_manager.next(account_address), ..invoke_args };
    let tx_execution_info = run_invoke_tx(&mut state, &block_context, invoke_args);

    assert!(
        tx_execution_info
            .unwrap()
            .revert_error
            .unwrap()
            .to_string()
            .contains("recursion depth exceeded")
    );
}

#[rstest]
/// Tests that an account invoke transaction that fails the execution phase, still incurs a nonce
/// increase and a fee deduction.
#[case(TransactionVersion::ONE, FeeType::Eth)]
#[case(TransactionVersion::THREE, FeeType::Strk)]
fn test_revert_invoke(
    block_context: BlockContext,
    max_fee: Fee,
    all_resource_bounds: ValidResourceBounds,
    #[case] transaction_version: TransactionVersion,
    #[case] fee_type: FeeType,
) {
    let test_contract = FeatureContract::TestContract(CairoVersion::Cairo0);
    let account = FeatureContract::AccountWithoutValidations(CairoVersion::Cairo0);
    let chain_info = &block_context.chain_info;
    let state = &mut test_state(chain_info, BALANCE, &[(test_contract, 1), (account, 1)]);
    let test_contract_address = test_contract.get_instance_address(0);
    let account_address = account.get_instance_address(0);
    let mut nonce_manager = NonceManager::default();

    // Invoke a function that changes the state and reverts.
    let storage_key = felt!(9_u8);
    let tx_execution_info = run_invoke_tx(
        state,
        &block_context,
        invoke_tx_args! {
            max_fee,
            resource_bounds: all_resource_bounds,
            sender_address: account_address,
            calldata: create_calldata(
                test_contract_address,
                "write_and_revert",
                // Write some non-zero value.
                &[storage_key, felt!(99_u8)]
            ),
            version: transaction_version,
            nonce: nonce_manager.next(account_address),
        },
    )
    .unwrap();

    // TODO(Dori, 1/7/2023): Verify that the actual fee collected is exactly the fee computed for
    // the validate and fee transfer calls.

    // Check that the transaction was reverted.
    assert!(tx_execution_info.revert_error.is_some());

    // Check that the nonce was increased and the fee was deducted.
    assert_eq!(
        state
            .get_fee_token_balance(account_address, chain_info.fee_token_address(&fee_type))
            .unwrap(),
        (felt!(BALANCE.0 - tx_execution_info.receipt.fee.0), felt!(0_u8))
    );
    assert_eq!(state.get_nonce_at(account_address).unwrap(), nonce_manager.next(account_address));

    // Check that reverted steps are taken into account.
    assert!(tx_execution_info.receipt.resources.computation.n_reverted_steps > 0);

    // Check that execution state changes were reverted.
    assert_eq!(
        felt!(0_u8),
        state
            .get_storage_at(test_contract_address, StorageKey::try_from(storage_key).unwrap())
            .unwrap()
    );
}

#[rstest]
/// Tests that failing account deployment should not change state (no fee charge or nonce bump).
fn test_fail_deploy_account(
    block_context: BlockContext,
    #[values(CairoVersion::Cairo0, CairoVersion::Cairo1(RunnableCairo1::Casm))]
    cairo_version: CairoVersion,
    #[values(TransactionVersion::ONE, TransactionVersion::THREE)] tx_version: TransactionVersion,
) {
    let chain_info = &block_context.chain_info;
    let faulty_account_feature_contract = FeatureContract::FaultyAccount(cairo_version);
    let state = &mut test_state(chain_info, BALANCE, &[(faulty_account_feature_contract, 0)]);

    // Create and execute (failing) deploy account transaction.
    let deploy_account_tx =
        create_account_tx_for_validate_test_nonce_0(FaultyAccountTxCreatorArgs {
            tx_type: TransactionType::DeployAccount,
            tx_version,
            scenario: INVALID,
            class_hash: faulty_account_feature_contract.get_class_hash(),
            max_fee: BALANCE,
            resource_bounds: default_l1_resource_bounds(),
            ..Default::default()
        });
    let fee_token_address = chain_info.fee_token_address(&deploy_account_tx.fee_type());

    let deploy_address = match &deploy_account_tx.tx {
        ApiExecutableTransaction::DeployAccount(deploy_tx) => deploy_tx.contract_address(),
        _ => unreachable!("deploy_account_tx is a DeployAccount"),
    };
    fund_account(chain_info, deploy_address, Fee(BALANCE.0 * 2), &mut state.state);

    let initial_balance = state.get_fee_token_balance(deploy_address, fee_token_address).unwrap();

    let error = deploy_account_tx.execute(state, &block_context).unwrap_err();
    // Check the error is as expected. Assure the error message is not nonce or fee related.
    check_tx_execution_error_for_invalid_scenario!(cairo_version, error, false);

    // Assert nonce and balance are unchanged, and that no contract was deployed at the address.
    assert_eq!(state.get_nonce_at(deploy_address).unwrap(), nonce!(0_u8));
    assert_eq!(
        state.get_fee_token_balance(deploy_address, fee_token_address).unwrap(),
        initial_balance
    );
    assert_eq!(state.get_class_hash_at(deploy_address).unwrap(), ClassHash::default());
}

#[rstest]
/// Tests that a failing declare transaction should not change state (no fee charge or nonce bump).
fn test_fail_declare(block_context: BlockContext, max_fee: Fee) {
    let chain_info = &block_context.chain_info;
    let TestInitData { mut state, account_address, mut nonce_manager, .. } =
        create_test_init_data(chain_info, CairoVersion::Cairo0);
    let class_hash = class_hash!(0xdeadeadeaf72_u128);
    let contract_class =
        FeatureContract::Empty(CairoVersion::Cairo1(RunnableCairo1::Casm)).get_class();
    let next_nonce = nonce_manager.next(account_address);

    // Cannot fail executing a declare tx unless it's V2 or above, and already declared.
    let declare_tx_v2 = DeclareTransactionV2 {
        max_fee,
        class_hash,
        sender_address: account_address,
        ..Default::default()
    };
    state.set_contract_class(class_hash, contract_class.clone().try_into().unwrap()).unwrap();
    state.set_compiled_class_hash(class_hash, declare_tx_v2.compiled_class_hash).unwrap();
    let class_info = calculate_class_info_for_testing(contract_class);
    let executable_declare = ApiExecutableDeclareTransaction {
        tx: DeclareTransaction::V2(DeclareTransactionV2 { nonce: next_nonce, ..declare_tx_v2 }),
        tx_hash: TransactionHash::default(),
        class_info,
    };
    let declare_account_tx = AccountTransaction::new_with_default_flags(
        ApiExecutableTransaction::Declare(executable_declare),
    );

    // Fail execution, assert nonce and balance are unchanged.
    let tx_info = declare_account_tx.create_tx_info();
    let initial_balance = state
        .get_fee_token_balance(account_address, chain_info.fee_token_address(&tx_info.fee_type()))
        .unwrap();
    declare_account_tx.execute(&mut state, &block_context).unwrap_err();

    assert_eq!(state.get_nonce_at(account_address).unwrap(), next_nonce);
    assert_eq!(
        state
            .get_fee_token_balance(
                account_address,
                chain_info.fee_token_address(&tx_info.fee_type())
            )
            .unwrap(),
        initial_balance
    );
}

fn recursive_function_calldata(
    contract_address: &ContractAddress,
    depth: u32,
    failure_variant: bool,
) -> Calldata {
    create_calldata(
        *contract_address,
        if failure_variant { "recursive_fail" } else { "recurse" },
        &[felt!(depth)], // Calldata: recursion depth.
    )
}

#[rstest]
/// Tests that reverted transactions are charged more fee and steps than their (recursive) prefix
/// successful counterparts.
/// In this test reverted transactions are valid function calls that got insufficient steps limit.
#[case::v1(TransactionVersion::ONE, default_all_resource_bounds())]
#[case::l1_bounds(TransactionVersion::THREE, default_l1_resource_bounds())]
#[case::all_bounds(TransactionVersion::THREE, default_all_resource_bounds())]
fn test_reverted_reach_steps_limit(
    max_fee: Fee,
    mut block_context: BlockContext,
    #[case] version: TransactionVersion,
    #[case] resource_bounds: ValidResourceBounds,
    #[values(CairoVersion::Cairo0, CairoVersion::Cairo1(RunnableCairo1::Casm))]
    cairo_version: CairoVersion,
) {
    let TestInitData { mut state, account_address, contract_address, mut nonce_manager } =
        create_test_init_data(&block_context.chain_info, cairo_version);

    // Limit the number of execution steps (so we quickly hit the limit).
    block_context.versioned_constants.invoke_tx_max_n_steps = 6000;
    let recursion_base_args = invoke_tx_args! {
        max_fee,
        resource_bounds,
        sender_address: account_address,
        version,
    };

    // Invoke the `recurse` function with 0 iterations. This call should succeed.
    let result = run_invoke_tx(
        &mut state,
        &block_context,
        invoke_tx_args! {
            nonce: nonce_manager.next(account_address),
            calldata: recursive_function_calldata(&contract_address, 0, false),
            ..recursion_base_args.clone()
        },
    )
    .unwrap();
    let n_steps_0 = result.receipt.resources.computation.total_charged_steps();
    let actual_fee_0 = result.receipt.fee.0;
    // Ensure the transaction was not reverted.
    assert!(!result.is_reverted());

    // Invoke the `recurse` function with 1 iteration. This call should succeed.
    let result = run_invoke_tx(
        &mut state,
        &block_context,
        invoke_tx_args! {
            nonce: nonce_manager.next(account_address),
            calldata: recursive_function_calldata(&contract_address, 1, false),
            ..recursion_base_args.clone()
        },
    )
    .unwrap();
    let n_steps_1 = result.receipt.resources.computation.total_charged_steps();
    let actual_fee_1 = result.receipt.fee.0;
    // Ensure the transaction was not reverted.
    assert!(!result.is_reverted());

    // Make sure that the n_steps and actual_fee are higher as the recursion depth increases.
    assert!(n_steps_1 > n_steps_0);
    assert!(actual_fee_1 > actual_fee_0);

    // Calculate a recursion depth where the transaction will surely fail (not a minimal depth, as
    // base costs are neglected here).
    let steps_diff = n_steps_1 - n_steps_0;
    // TODO(Ori, 1/2/2024): Write an indicative expect message explaining why the conversion works.
    let steps_diff_as_u32: u32 = steps_diff.try_into().expect("Failed to convert usize to u32.");
    let fail_depth = block_context.versioned_constants.invoke_tx_max_n_steps / steps_diff_as_u32;

    // Invoke the `recurse` function with `fail_depth` iterations. This call should fail.
    let result = run_invoke_tx(
        &mut state,
        &block_context,
        invoke_tx_args! {
            nonce: nonce_manager.next(account_address),
            calldata: recursive_function_calldata(&contract_address, fail_depth, false),
            ..recursion_base_args.clone()
        },
    )
    .unwrap();
    let n_steps_fail = result.receipt.resources.computation.total_charged_steps();
    let actual_fee_fail: u128 = result.receipt.fee.0;
    // Ensure the transaction was reverted.
    assert!(result.is_reverted());

    // Make sure that the failed transaction gets charged for the extra steps taken, compared with
    // the smaller valid transaction.

    // If this fail, try to increase the `invoke_tx_max_n_steps` above.
    assert!(n_steps_fail > n_steps_1);
    assert!(actual_fee_fail > actual_fee_1);

    // Invoke the `recurse` function with `fail_depth`+1 iterations. This call should fail.
    let result = run_invoke_tx(
        &mut state,
        &block_context,
        invoke_tx_args! {
            nonce: nonce_manager.next(account_address),
            calldata: recursive_function_calldata(&contract_address, fail_depth + 1, false),
            ..recursion_base_args
        },
    )
    .unwrap();
    let n_steps_fail_next = result.receipt.resources.computation.total_charged_steps();
    let actual_fee_fail_next: u128 = result.receipt.fee.0;
    // Ensure the transaction was reverted.
    assert!(result.is_reverted());

    // Test that the two reverted transactions behave the same.
    assert!(n_steps_fail == n_steps_fail_next);
    assert!(actual_fee_fail == actual_fee_fail_next);
}

#[rstest]
/// Tests that n_steps and actual_fees of reverted transactions invocations are consistent.
/// In this test reverted transactions are recursive function invocations where the innermost call
/// asserts false. We test deltas between consecutive depths, and further depths.
fn test_n_reverted_steps(
    block_context: BlockContext,
    #[values(default_l1_resource_bounds(), default_all_resource_bounds())]
    resource_bounds: ValidResourceBounds,
    #[values(CairoVersion::Cairo0, CairoVersion::Cairo1(RunnableCairo1::Casm))]
    cairo_version: CairoVersion,
) {
    let TestInitData { mut state, account_address, contract_address, mut nonce_manager } =
        create_test_init_data(&block_context.chain_info, cairo_version);
    let recursion_base_args = invoke_tx_args! {
        resource_bounds,
        sender_address: account_address,
    };

    // Invoke the `recursive_fail` function with 0 iterations. This call should fail.
    let result = run_invoke_tx(
        &mut state,
        &block_context,
        invoke_tx_args! {
            nonce: nonce_manager.next(account_address),
            calldata: recursive_function_calldata(&contract_address, 0, true),
            ..recursion_base_args.clone()
        },
    )
    .unwrap();
    // Ensure the transaction was reverted.
    assert!(result.is_reverted());
    let mut actual_resources_0 = result.receipt.resources.computation.clone();
    let n_steps_0 = result.receipt.resources.computation.total_charged_steps();
    let actual_fee_0 = result.receipt.fee.0;

    // Invoke the `recursive_fail` function with 1 iterations. This call should fail.
    let result = run_invoke_tx(
        &mut state,
        &block_context,
        invoke_tx_args! {
            nonce: nonce_manager.next(account_address),
            calldata: recursive_function_calldata(&contract_address, 1, true),
            ..recursion_base_args.clone()
        },
    )
    .unwrap();
    // Ensure the transaction was reverted.
    assert!(result.is_reverted());
    let actual_resources_1 = result.receipt.resources.computation;
    let n_steps_1 = actual_resources_1.total_charged_steps();
    let actual_fee_1 = result.receipt.fee.0;

    // Invoke the `recursive_fail` function with 2 iterations. This call should fail.
    let result = run_invoke_tx(
        &mut state,
        &block_context,
        invoke_tx_args! {
            nonce: nonce_manager.next(account_address),
            calldata: recursive_function_calldata(&contract_address, 2, true),
            ..recursion_base_args.clone()
        },
    )
    .unwrap();
    let n_steps_2 = result.receipt.resources.computation.total_charged_steps();
    let actual_fee_2 = result.receipt.fee.0;
    // Ensure the transaction was reverted.
    assert!(result.is_reverted());

    // Make sure that n_steps and actual_fee diffs are the same for two consecutive reverted calls.
    assert!(n_steps_1 - n_steps_0 == n_steps_2 - n_steps_1);
    assert!(actual_fee_1 - actual_fee_0 == actual_fee_2 - actual_fee_1);

    // Save the delta between two consecutive calls to be tested against a much larger recursion.
    let single_call_steps_delta = n_steps_1 - n_steps_0;
    let single_call_fee_delta = actual_fee_1 - actual_fee_0;
    assert!(single_call_steps_delta > 0);
    assert!(single_call_fee_delta > 0);

    // Make sure the resources in block of invocation 0 and 1 are the same, except for the number
    // of cairo steps.
    actual_resources_0.n_reverted_steps += single_call_steps_delta;
    assert_eq!(actual_resources_0, actual_resources_1);
    actual_resources_0.vm_resources.n_steps = n_steps_0;

    // Invoke the `recursive_fail` function with 100 iterations. This call should fail.
    let result = run_invoke_tx(
        &mut state,
        &block_context,
        invoke_tx_args! {
            nonce: nonce_manager.next(account_address),
            calldata: recursive_function_calldata(&contract_address, 100, true),
            ..recursion_base_args
        },
    )
    .unwrap();
    let n_steps_100 = result.receipt.resources.computation.total_charged_steps();
    let actual_fee_100 = result.receipt.fee.0;
    // Ensure the transaction was reverted.
    assert!(result.is_reverted());

    // Make sure that n_steps and actual_fee grew as expected.
    assert!(n_steps_100 - n_steps_0 == 100 * single_call_steps_delta);
    assert!(actual_fee_100 - actual_fee_0 == 100 * single_call_fee_delta);
}

#[rstest]
fn test_max_fee_computation_from_tx_bounds(block_context: BlockContext) {
    macro_rules! assert_max_steps_as_expected {
        ($account_tx:expr, $expected_max_steps:expr $(,)?) => {
            let tx_context = Arc::new(block_context.to_tx_context(&$account_tx));
            let execution_context = EntryPointExecutionContext::new_invoke(tx_context, true);
            let max_steps = execution_context.vm_run_resources.get_n_steps().unwrap();
            assert_eq!(u64::try_from(max_steps).unwrap(), $expected_max_steps);
        };
    }

    // V1 transaction: limit based on max fee.
    // Convert max fee to L1 gas units, and then to steps.
    let max_fee = Fee(100);
    let account_tx_max_fee = invoke_tx_with_default_flags(invoke_tx_args! {
        max_fee, version: TransactionVersion::ONE
    });
    let steps_per_l1_gas = block_context.versioned_constants.vm_resource_fee_cost().n_steps.inv();
    assert_max_steps_as_expected!(
        account_tx_max_fee,
        (steps_per_l1_gas
            * max_fee
                .checked_div(block_context.block_info.gas_prices.eth_gas_prices.l1_gas_price,)
                .unwrap()
                .0)
            .to_integer(),
    );

    // V3 transaction: limit based on L1 gas bounds.
    // Convert L1 gas units to steps.
    let l1_gas_bound = 200_u64;
    let account_tx_l1_bounds = invoke_tx_with_default_flags(invoke_tx_args! {
        resource_bounds: l1_resource_bounds(l1_gas_bound.into(), 1_u8.into()),
        version: TransactionVersion::THREE
    });
    assert_max_steps_as_expected!(
        account_tx_l1_bounds,
        (steps_per_l1_gas * l1_gas_bound).to_integer(),
    );

    // V3 transaction: limit based on L2 gas bounds (all resource_bounds).
    // Convert L2 gas units to steps.
    let l2_gas_bound = 300_u64;
    let account_tx_l2_bounds = invoke_tx_with_default_flags(invoke_tx_args! {
        resource_bounds: ValidResourceBounds::AllResources(AllResourceBounds {
            l2_gas: ResourceBounds {
                max_amount: l2_gas_bound.into(),
                max_price_per_unit: DEFAULT_STRK_L2_GAS_PRICE.into(),
            },
            ..Default::default()
        }),
        version: TransactionVersion::THREE
    });
    assert_max_steps_as_expected!(
        account_tx_l2_bounds,
        l2_gas_bound / block_context.versioned_constants.os_constants.gas_costs.base.step_gas_cost,
    );
}

#[rstest]
/// Tests that steps are correctly limited based on max_fee.
#[case(TransactionVersion::ONE)]
#[case(TransactionVersion::THREE)]
fn test_max_fee_to_max_steps_conversion(
    block_context: BlockContext,
    #[case] version: TransactionVersion,
) {
    let TestInitData { mut state, account_address, contract_address, mut nonce_manager } =
        create_test_init_data(&block_context.chain_info, CairoVersion::Cairo0);
    let actual_gas_used: GasAmount = u64_from_usize(
        get_syscall_resources(SyscallSelector::CallContract).n_steps
            + get_tx_resources(TransactionType::InvokeFunction).n_steps
            + 1751,
    )
    .into();
    let actual_fee = u128::from(actual_gas_used.0) * 100000000000;
    let actual_strk_gas_price = block_context.block_info.gas_prices.strk_gas_prices.l1_gas_price;
    let execute_calldata = create_calldata(
        contract_address,
        "with_arg",
        &[felt!(25_u8)], // Calldata: arg.
    );

    // First invocation of `with_arg` gets the exact pre-calculated actual fee as max_fee.
    let account_tx1 = invoke_tx_with_default_flags(invoke_tx_args! {
        max_fee: Fee(actual_fee),
        sender_address: account_address,
        calldata: execute_calldata.clone(),
        version,
        resource_bounds: l1_resource_bounds(actual_gas_used, actual_strk_gas_price.into()),
        nonce: nonce_manager.next(account_address),
    });
    let tx_context1 = Arc::new(block_context.to_tx_context(&account_tx1));
    let execution_context1 = EntryPointExecutionContext::new_invoke(tx_context1, true);
    let max_steps_limit1 = execution_context1.vm_run_resources.get_n_steps();
    let tx_execution_info1 = account_tx1.execute(&mut state, &block_context).unwrap();
    let n_steps1 = tx_execution_info1.receipt.resources.computation.vm_resources.n_steps;
    let gas_used_vector1 = tx_execution_info1.receipt.resources.to_gas_vector(
        &block_context.versioned_constants,
        block_context.block_info.use_kzg_da,
        &GasVectorComputationMode::NoL2Gas,
    );

    // Second invocation of `with_arg` gets twice the pre-calculated actual fee as max_fee.
    let account_tx2 = invoke_tx_with_default_flags(invoke_tx_args! {
        max_fee: Fee(2 * actual_fee),
        sender_address: account_address,
        calldata: execute_calldata,
        version,
        resource_bounds:
            l1_resource_bounds((2 * actual_gas_used.0).into(), actual_strk_gas_price.into()),
        nonce: nonce_manager.next(account_address),
    });
    let tx_context2 = Arc::new(block_context.to_tx_context(&account_tx2));
    let execution_context2 = EntryPointExecutionContext::new_invoke(tx_context2, true);
    let max_steps_limit2 = execution_context2.vm_run_resources.get_n_steps();
    let tx_execution_info2 = account_tx2.execute(&mut state, &block_context).unwrap();
    let n_steps2 = tx_execution_info2.receipt.resources.computation.vm_resources.n_steps;
    let gas_used_vector2 = tx_execution_info2.receipt.resources.to_gas_vector(
        &block_context.versioned_constants,
        block_context.block_info.use_kzg_da,
        &GasVectorComputationMode::NoL2Gas,
    );

    // Test that steps limit doubles as max_fee doubles, but actual consumed steps and fee remains.
    assert_eq!(max_steps_limit2.unwrap(), 2 * max_steps_limit1.unwrap());
    assert_eq!(tx_execution_info1.receipt.fee.0, tx_execution_info2.receipt.fee.0);
    // TODO(Ori, 1/2/2024): Write an indicative expect message explaining why the conversion works.
    // TODO(Aner, 21/01/24): verify test compliant with 4844 (or modify accordingly).
    assert_eq!(actual_gas_used, gas_used_vector2.l1_gas);
    assert_eq!(actual_fee, tx_execution_info2.receipt.fee.0);
    assert_eq!(n_steps1, n_steps2);
    assert_eq!(gas_used_vector1, gas_used_vector2);
}

#[rstest]
/// Tests that transactions with insufficient max_fee are reverted, the correct revert_error is
/// recorded and max_fee is charged.
fn test_insufficient_max_fee_reverts(
    block_context: BlockContext,
    #[values(default_l1_resource_bounds(), default_all_resource_bounds())]
    resource_bounds: ValidResourceBounds,
    #[values(CairoVersion::Cairo0, CairoVersion::Cairo1(RunnableCairo1::Casm))]
    cairo_version: CairoVersion,
) {
    let gas_mode = resource_bounds.get_gas_vector_computation_mode();
    let TestInitData { mut state, account_address, contract_address, mut nonce_manager } =
        create_test_init_data(&block_context.chain_info, cairo_version);
    let recursion_base_args = invoke_tx_args! {
        sender_address: account_address,
    };

    // Invoke the `recurse` function with depth 1 and MAX_FEE. This call should succeed.
    let tx_execution_info1 = run_invoke_tx(
        &mut state,
        &block_context,
        invoke_tx_args! {
            resource_bounds,
            nonce: nonce_manager.next(account_address),
            calldata: recursive_function_calldata(&contract_address, 1, false),
            ..recursion_base_args.clone()
        },
    )
    .unwrap();
    assert!(!tx_execution_info1.is_reverted());

    // Invoke the `recurse` function with depth of 2 and the actual gas usage of depth 1 as the
    // resource bounds. This call should fail in post-execution due to insufficient max gas (steps
    // bound based on the resource bounds are not so tight as to stop execution between iterations 1
    // and 2).
    let resource_used_depth1 = match gas_mode {
        GasVectorComputationMode::NoL2Gas => l1_resource_bounds(
            tx_execution_info1.receipt.gas.l1_gas,
            block_context.block_info.gas_prices.strk_gas_prices.l1_gas_price.into(),
        ),
        GasVectorComputationMode::All => ValidResourceBounds::all_bounds_from_vectors(
            &tx_execution_info1.receipt.gas,
            &block_context.block_info.gas_prices.strk_gas_prices,
        ),
    };
    let tx_execution_info2 = run_invoke_tx(
        &mut state,
        &block_context,
        invoke_tx_args! {
            resource_bounds: resource_used_depth1,
            nonce: nonce_manager.next(account_address),
            calldata: recursive_function_calldata(&contract_address, 2, false),
            ..recursion_base_args.clone()
        },
    )
    .unwrap();
    // In the L1 gas bounds case, due to resource limit being estimated by steps, the execution
    // will not fail due to insufficient resources; there are not enough steps in execution to hit
    // the bound. Post-execution will fail due to insufficient max fee.
    // The expected revert fee is therefore the same as the original fee (snap to bounds on
    // post-execution error).
    let overdraft_resource = match gas_mode {
        GasVectorComputationMode::NoL2Gas => Resource::L1Gas,
        GasVectorComputationMode::All => Resource::L2Gas,
    };
    assert!(tx_execution_info2.is_reverted());
    // DA costs should be identical, regardless of bounds; as should the final fee (computed by
    // snapping to bounds).
    assert_eq!(tx_execution_info2.receipt.da_gas, tx_execution_info1.receipt.da_gas);
    assert_eq!(tx_execution_info2.receipt.fee, tx_execution_info1.receipt.fee);
    assert!(
        tx_execution_info2
            .revert_error
            .unwrap()
            .to_string()
            .contains(&format!("Insufficient max {overdraft_resource}"))
    );

    // Invoke the `recurse` function with depth of 824 and the actual fee of depth 1 as max_fee.
    // This call should fail due to no remaining steps (execution steps based on max_fee are bounded
    // well enough to catch this mid-execution).
    let tx_execution_info3 = run_invoke_tx(
        &mut state,
        &block_context,
        invoke_tx_args! {
            resource_bounds: resource_used_depth1,
            nonce: nonce_manager.next(account_address),
            calldata: recursive_function_calldata(&contract_address, 824, false),
            ..recursion_base_args
        },
    )
    .unwrap();
    assert!(tx_execution_info3.is_reverted());
    assert_eq!(tx_execution_info3.receipt.da_gas, tx_execution_info1.receipt.da_gas);
    assert_eq!(tx_execution_info3.receipt.fee, tx_execution_info1.receipt.fee);
    assert!(tx_execution_info3.revert_error.unwrap().to_string().contains("no remaining steps"));
}

#[rstest]
fn test_deploy_account_constructor_storage_write(
    default_all_resource_bounds: ValidResourceBounds,
    block_context: BlockContext,
    #[values(CairoVersion::Cairo0, CairoVersion::Cairo1(RunnableCairo1::Casm))]
    cairo_version: CairoVersion,
) {
    let grindy_account = FeatureContract::AccountWithLongValidate(cairo_version);
    let class_hash = grindy_account.get_class_hash();
    let chain_info = &block_context.chain_info;
    let state = &mut test_state(chain_info, BALANCE, &[(grindy_account, 1)]);

    let ctor_storage_arg = felt!(1_u8);
    let ctor_grind_arg = felt!(0_u8); // Do not grind in deploy phase.
    let constructor_calldata = calldata![ctor_grind_arg, ctor_storage_arg];
    let (deploy_account_tx, _) = deploy_and_fund_account(
        state,
        &mut NonceManager::default(),
        chain_info,
        deploy_account_tx_args! {
            class_hash,
            resource_bounds: default_all_resource_bounds,
            constructor_calldata: constructor_calldata.clone(),
        },
    );
    deploy_account_tx.execute(state, &block_context).unwrap();

    // Check that the constructor wrote ctor_arg to the storage.
    let storage_key = get_storage_var_address("ctor_arg", &[]);
    let deployed_contract_address = calculate_contract_address(
        ContractAddressSalt::default(),
        class_hash,
        &constructor_calldata,
        ContractAddress::default(),
    )
    .unwrap();
    let read_storage_arg = state.get_storage_at(deployed_contract_address, storage_key).unwrap();
    assert_eq!(ctor_storage_arg, read_storage_arg);
}

/// Test for counting actual storage changes.
#[rstest]
#[case::tx_version_1(TransactionVersion::ONE, FeeType::Eth)]
#[case::tx_version_3(TransactionVersion::THREE, FeeType::Strk)]
fn test_count_actual_storage_changes(
    max_fee: Fee,
    block_context: BlockContext,
    default_all_resource_bounds: ValidResourceBounds,
    #[case] version: TransactionVersion,
    #[case] fee_type: FeeType,
    #[values(CairoVersion::Cairo0, CairoVersion::Cairo1(RunnableCairo1::Casm))]
    cairo_version: CairoVersion,
) {
    // FeeType according to version.

    let chain_info = &block_context.chain_info;
    let fee_token_address = chain_info.fee_token_address(&fee_type);

    // Create initial state
    let test_contract = FeatureContract::TestContract(cairo_version);
    let account_contract = FeatureContract::AccountWithoutValidations(cairo_version);
    let mut state = test_state(chain_info, BALANCE, &[(account_contract, 1), (test_contract, 1)]);
    let account_address = account_contract.get_instance_address(0);
    let contract_address = test_contract.get_instance_address(0);
    let mut nonce_manager = NonceManager::default();

    let sequencer_address = block_context.block_info.sequencer_address;
    let initial_sequencer_balance =
        state.get_fee_token_balance(sequencer_address, fee_token_address).unwrap().0;

    // Fee token var address.
    let sequencer_fee_token_var_address = get_fee_token_var_address(sequencer_address);
    let account_fee_token_var_address = get_fee_token_var_address(account_address);

    // Calldata types.
    let write_1_calldata =
        create_calldata(contract_address, "test_count_actual_storage_changes", &[]);
    let recipient = 435_u16;
    let transfer_amount: Felt = 1.into();
    let transfer_calldata = create_calldata(
        fee_token_address,
        TRANSFER_ENTRY_POINT_NAME,
        &[felt!(recipient), transfer_amount, felt!(0_u8)],
    );

    // Run transactions; using transactional state to count only storage changes of the current
    // transaction.
    // First transaction: storage cell value changes from 0 to 1.
    let mut state = TransactionalState::create_transactional(&mut state);
    let invoke_args = invoke_tx_args! {
        max_fee,
        resource_bounds: default_all_resource_bounds,
        version,
        sender_address: account_address,
        calldata: write_1_calldata,
        nonce: nonce_manager.next(account_address),
    };
<<<<<<< HEAD
    let account_tx = invoke_tx_with_default_flags(invoke_args.clone());
=======
    let account_tx = account_invoke_tx(invoke_args.clone());
>>>>>>> 64cebe24
    let concurrency_mode = false;
    let execution_info =
        account_tx.execute_raw(&mut state, &block_context, concurrency_mode).unwrap();

    let fee_1 = execution_info.receipt.fee;
    let state_changes_1 = state.get_actual_state_changes().unwrap();

    let cell_write_storage_change = ((contract_address, storage_key!(15_u8)), felt!(1_u8));
    let mut expected_sequencer_total_fee = initial_sequencer_balance + Felt::from(fee_1.0);
    let mut expected_sequencer_fee_update =
        ((fee_token_address, sequencer_fee_token_var_address), expected_sequencer_total_fee);
    let mut account_balance = BALANCE.0 - fee_1.0;
    let account_balance_storage_change =
        ((fee_token_address, account_fee_token_var_address), felt!(account_balance));

    let expected_modified_contracts =
        HashSet::from([account_address, contract_address, fee_token_address]);
    let expected_storage_updates_1 = HashMap::from([
        cell_write_storage_change,
        account_balance_storage_change,
        expected_sequencer_fee_update,
    ]);

    let state_changes_count_1 =
        state_changes_1.clone().count_for_fee_charge(Some(account_address), fee_token_address);
    let expected_state_changes_count_1 = StateChangesCountForFee {
        state_changes_count: StateChangesCount {
            // See expected storage updates.
            n_storage_updates: 3,
            // The contract address (storage update) and the account address (nonce update). Does
            // not include the fee token address as a modified contract.
            n_modified_contracts: 2,
            ..Default::default()
        },
        // Storage writing and sequencer fee update. The account balance storage change is not
        // allocated in this transaction.
        n_allocated_keys: 2,
    };

    assert_eq!(expected_modified_contracts, state_changes_1.state_maps.get_modified_contracts());
    assert_eq!(expected_storage_updates_1, state_changes_1.state_maps.storage);
    assert_eq!(state_changes_count_1, expected_state_changes_count_1);

    // Second transaction: storage cell starts and ends with value 1.
    let mut state = TransactionalState::create_transactional(&mut state);
    let account_tx = invoke_tx_with_default_flags(InvokeTxArgs {
        nonce: nonce_manager.next(account_address),
        ..invoke_args.clone()
    });
    let execution_info =
        account_tx.execute_raw(&mut state, &block_context, concurrency_mode).unwrap();

    let fee_2 = execution_info.receipt.fee;
    let state_changes_2 = state.get_actual_state_changes().unwrap();

    expected_sequencer_total_fee += Felt::from(fee_2.0);
    expected_sequencer_fee_update.1 = expected_sequencer_total_fee;
    account_balance -= fee_2.0;
    let account_balance_storage_change =
        ((fee_token_address, account_fee_token_var_address), felt!(account_balance));

    let expected_modified_contracts_2 = HashSet::from([account_address, fee_token_address]);
    let expected_storage_updates_2 =
        HashMap::from([account_balance_storage_change, expected_sequencer_fee_update]);

    let state_changes_count_2 =
        state_changes_2.clone().count_for_fee_charge(Some(account_address), fee_token_address);
    let expected_state_changes_count_2 = StateChangesCountForFee {
        state_changes_count: StateChangesCount {
            // See expected storage updates.
            n_storage_updates: 2,
            // The account address (nonce update). Does not include the fee token address as a
            // modified contract.
            n_modified_contracts: 1,
            ..Default::default()
        },
        n_allocated_keys: 0,
    };

    assert_eq!(expected_modified_contracts_2, state_changes_2.state_maps.get_modified_contracts());
    assert_eq!(expected_storage_updates_2, state_changes_2.state_maps.storage);
    assert_eq!(state_changes_count_2, expected_state_changes_count_2);

    // Transfer transaction: transfer 1 ETH to recepient.
    let mut state = TransactionalState::create_transactional(&mut state);
    let account_tx = invoke_tx_with_default_flags(InvokeTxArgs {
        nonce: nonce_manager.next(account_address),
        calldata: transfer_calldata,
        ..invoke_args
    });
    let execution_info =
        account_tx.execute_raw(&mut state, &block_context, concurrency_mode).unwrap();

    let fee_transfer = execution_info.receipt.fee;
    let state_changes_transfer = state.get_actual_state_changes().unwrap();
    let transfer_receipient_storage_change = (
        (fee_token_address, get_fee_token_var_address(contract_address!(recipient))),
        transfer_amount,
    );

    expected_sequencer_total_fee += Felt::from(fee_transfer.0);
    expected_sequencer_fee_update.1 = expected_sequencer_total_fee;
    account_balance -= fee_transfer.0 + 1; // Reduce the fee and the transfered amount (1).
    let account_balance_storage_change =
        ((fee_token_address, account_fee_token_var_address), felt!(account_balance));

    let expected_modified_contracts_transfer = HashSet::from([account_address, fee_token_address]);
    let expected_storage_update_transfer = HashMap::from([
        transfer_receipient_storage_change,
        account_balance_storage_change,
        expected_sequencer_fee_update,
    ]);

    let state_changes_count_3 = state_changes_transfer
        .clone()
        .count_for_fee_charge(Some(account_address), fee_token_address);
    let expected_state_changes_count_3 = StateChangesCountForFee {
        state_changes_count: StateChangesCount {
            // See expected storage updates.
            n_storage_updates: 3,
            // The account address (nonce update). Does not include the fee token address as a
            // modified contract.
            n_modified_contracts: 1,
            ..Default::default()
        },
        // A storage allocation for the recipient.
        n_allocated_keys: 1,
    };

    assert_eq!(
        expected_modified_contracts_transfer,
        state_changes_transfer.state_maps.get_modified_contracts()
    );
    assert_eq!(expected_storage_update_transfer, state_changes_transfer.state_maps.storage);
    assert_eq!(state_changes_count_3, expected_state_changes_count_3);
}

#[rstest]
#[case::tx_version_1(TransactionVersion::ONE)]
#[case::tx_version_3(TransactionVersion::THREE)]
fn test_concurrency_execute_fee_transfer(
    max_fee: Fee,
    default_all_resource_bounds: ValidResourceBounds,
    #[case] version: TransactionVersion,
) {
    // TODO(Meshi, 01/06/2024): make the test so it will include changes in
    // sequencer_balance_key_high.
    const TRANSFER_AMOUNT: u128 = 100;
    const SEQUENCER_BALANCE_LOW_INITIAL: u128 = 50;

    let block_context = BlockContext::create_for_account_testing();
    let account =
        FeatureContract::AccountWithoutValidations(CairoVersion::Cairo1(RunnableCairo1::Casm));
    let test_contract = FeatureContract::TestContract(CairoVersion::Cairo0);
    let chain_info = &block_context.chain_info;
    let state = &mut test_state(chain_info, BALANCE, &[(account, 1), (test_contract, 1)]);
    let (sequencer_balance_key_low, sequencer_balance_key_high) =
        get_sequencer_balance_keys(&block_context);
    let account_tx = invoke_tx_with_default_flags(invoke_tx_args! {
    sender_address: account.get_instance_address(0),
    max_fee,
    calldata: create_trivial_calldata(test_contract.get_instance_address(0)),
    resource_bounds: default_all_resource_bounds,
    version
    });
    let fee_type = &account_tx.fee_type();
    let fee_token_address = block_context.chain_info.fee_token_address(fee_type);

    // Case 1: The transaction did not read form/ write to the sequenser balance before executing
    // fee transfer.
    let mut transactional_state = TransactionalState::create_transactional(state);
    let concurrency_mode = true;
    let result =
        account_tx.execute_raw(&mut transactional_state, &block_context, concurrency_mode).unwrap();
    assert!(!result.is_reverted());
    let transactional_cache = transactional_state.cache.borrow();
    for storage in [
        transactional_cache.initial_reads.storage.clone(),
        transactional_cache.writes.storage.clone(),
    ] {
        for seq_key in [sequencer_balance_key_low, sequencer_balance_key_high] {
            assert!(!storage.contains_key(&(fee_token_address, seq_key)));
        }
    }

    // Case 2: The transaction read from and write to the sequenser balance before executing fee
    // transfer.

    let transfer_calldata = create_calldata(
        fee_token_address,
        TRANSFER_ENTRY_POINT_NAME,
        &[*block_context.block_info.sequencer_address.0.key(), felt!(TRANSFER_AMOUNT), felt!(0_u8)],
    );

    // Set the sequencer balance to a constant value to check that the read set did not changed.
    fund_account(
        chain_info,
        block_context.block_info.sequencer_address,
        Fee(SEQUENCER_BALANCE_LOW_INITIAL),
        &mut state.state,
    );
    let mut transactional_state = TransactionalState::create_transactional(state);

    // Invokes transfer to the sequencer.
    let account_tx = invoke_tx_with_default_flags(invoke_tx_args! {
        sender_address: account.get_instance_address(0),
        calldata: transfer_calldata,
        max_fee,
        resource_bounds: default_all_resource_bounds,
    });

    let execution_result =
        account_tx.execute_raw(&mut transactional_state, &block_context, concurrency_mode);
    let result = execution_result.unwrap();
    assert!(!result.is_reverted());
    // Check that the sequencer balance was not updated.
    let storage_writes = transactional_state.cache.borrow().writes.storage.clone();
    let storage_initial_reads = transactional_state.cache.borrow().initial_reads.storage.clone();

    for (seq_write_val, expexted_write_val) in [
        (
            storage_writes.get(&(fee_token_address, sequencer_balance_key_low)),
            // Balance after `execute` and without the fee transfer.
            felt!(SEQUENCER_BALANCE_LOW_INITIAL + TRANSFER_AMOUNT),
        ),
        (
            storage_initial_reads.get(&(fee_token_address, sequencer_balance_key_low)),
            felt!(SEQUENCER_BALANCE_LOW_INITIAL),
        ),
        (storage_writes.get(&(fee_token_address, sequencer_balance_key_high)), Felt::ZERO),
        (storage_initial_reads.get(&(fee_token_address, sequencer_balance_key_high)), Felt::ZERO),
    ] {
        assert_eq!(*seq_write_val.unwrap(), expexted_write_val);
    }
}

// Check that when the sequencer is the sender, we run the sequential fee transfer.
#[rstest]
#[case::tx_version_1(TransactionVersion::ONE)]
#[case::tx_version_3(TransactionVersion::THREE)]
fn test_concurrent_fee_transfer_when_sender_is_sequencer(
    max_fee: Fee,
    default_all_resource_bounds: ValidResourceBounds,
    #[case] version: TransactionVersion,
) {
    let mut block_context = BlockContext::create_for_account_testing();
    let account =
        FeatureContract::AccountWithoutValidations(CairoVersion::Cairo1(RunnableCairo1::Casm));
    let account_address = account.get_instance_address(0_u16);
    block_context.block_info.sequencer_address = account_address;
    let test_contract = FeatureContract::TestContract(CairoVersion::Cairo0);
    let sender_balance = BALANCE;
    let chain_info = &block_context.chain_info;
    let state = &mut test_state(chain_info, sender_balance, &[(account, 1), (test_contract, 1)]);
    let (sequencer_balance_key_low, sequencer_balance_key_high) =
        get_sequencer_balance_keys(&block_context);
    let account_tx = invoke_tx_with_default_flags(invoke_tx_args! {
        max_fee,
        sender_address: account_address,
        calldata: create_trivial_calldata(test_contract.get_instance_address(0)),
        resource_bounds: default_all_resource_bounds,
        version
    });
    let fee_type = &account_tx.fee_type();
    let fee_token_address = block_context.chain_info.fee_token_address(fee_type);

    let mut transactional_state = TransactionalState::create_transactional(state);
    let concurrency_mode = true;
    let result =
        account_tx.execute_raw(&mut transactional_state, &block_context, concurrency_mode).unwrap();
    assert!(!result.is_reverted());
    // Check that the sequencer balance was updated (in this case, was not changed).
    for (seq_key, seq_value) in
        [(sequencer_balance_key_low, sender_balance), (sequencer_balance_key_high, Fee(0))]
    {
        assert_eq!(state.get_storage_at(fee_token_address, seq_key).unwrap(), felt!(seq_value.0));
    }
}

/// Check initial gas is as expected according to the contract cairo+compiler version, and call
/// history.
#[rstest]
#[case(&[
    CompilerBasedVersion::CairoVersion(CairoVersion::Cairo1(RunnableCairo1::Casm)),
    CompilerBasedVersion::CairoVersion(CairoVersion::Cairo1(RunnableCairo1::Casm)),
    CompilerBasedVersion::CairoVersion(CairoVersion::Cairo0),
    CompilerBasedVersion::CairoVersion(CairoVersion::Cairo1(RunnableCairo1::Casm))
])]
// TODO(Tzahi, 1/12/2024): Add a case with OldCairo1 instead of Cairo0.
fn test_initial_gas(
    #[case] versions: &[CompilerBasedVersion],
    default_all_resource_bounds: ValidResourceBounds,
) {
    let block_context = BlockContext::create_for_account_testing();
    let account_version = CairoVersion::Cairo1(RunnableCairo1::Casm);
    let account = FeatureContract::AccountWithoutValidations(account_version);
    let account_address = account.get_instance_address(0_u16);
    let used_test_contracts: HashSet<FeatureContract> =
        HashSet::from_iter(versions.iter().map(|x| x.get_test_contract()));
    let mut contracts: Vec<FeatureContract> = used_test_contracts.into_iter().collect();
    contracts.push(account);
    let sender_balance = BALANCE;
    let chain_info = &block_context.chain_info;
    let state = &mut test_state(
        chain_info,
        sender_balance,
        &contracts.into_iter().map(|contract| (contract, 1u16)).collect::<Vec<_>>(),
    );
    let account_tx = invoke_tx_with_default_flags(invoke_tx_args! {
        sender_address: account_address,
        calldata: build_recurse_calldata(versions),
        resource_bounds:  default_all_resource_bounds,
        version: TransactionVersion::THREE
    });

    let transaction_ex_info = account_tx.execute(state, &block_context).unwrap();

    let validate_call_info = &transaction_ex_info.validate_call_info.unwrap();
    let validate_initial_gas = validate_call_info.call.initial_gas;
    assert_eq!(validate_initial_gas, DEFAULT_L2_GAS_MAX_AMOUNT.0);
    let validate_gas_consumed = validate_call_info.execution.gas_consumed;
    assert!(validate_gas_consumed > 0, "New Cairo1 contract should consume gas.");

    let default_call_info = CallInfo::default();
    let mut prev_initial_gas = validate_initial_gas;
    let mut execute_call_info = &transaction_ex_info.execute_call_info.unwrap();
    let mut curr_initial_gas;
    let mut started_vm_mode = false;
    // The __validate__ call of a the account contract.
    let mut prev_version = &CompilerBasedVersion::CairoVersion(account_version);
    // Insert the __execute__ call in the beginning of versions (same version as the __validate__).
    for version in [*prev_version].iter().chain(versions) {
        curr_initial_gas = execute_call_info.call.initial_gas;

        match (prev_version, version, started_vm_mode) {
            (CompilerBasedVersion::CairoVersion(CairoVersion::Cairo0), _, _) => {
                assert_eq!(started_vm_mode, true);
                assert_eq!(curr_initial_gas, prev_initial_gas);
            }
            (
                _,
                CompilerBasedVersion::CairoVersion(CairoVersion::Cairo0)
                | CompilerBasedVersion::OldCairo1,
                false,
            ) => {
                // First time we are in VM mode.
                assert_eq!(
                    prev_version,
                    &CompilerBasedVersion::CairoVersion(CairoVersion::Cairo1(RunnableCairo1::Casm))
                );
                assert_eq!(
                    curr_initial_gas,
                    block_context.versioned_constants.default_initial_gas_cost()
                );
                started_vm_mode = true;
            }
            _ => {
                // prev_version is a non Cairo0 contract, thus it consumes gas from the initial
                // gas.
                assert!(curr_initial_gas < prev_initial_gas);
                if version
                    == &CompilerBasedVersion::CairoVersion(CairoVersion::Cairo1(
                        RunnableCairo1::Casm,
                    ))
                {
                    assert!(execute_call_info.execution.gas_consumed > 0);
                } else {
                    assert!(execute_call_info.execution.gas_consumed == 0);
                }
            }
        };

        // If inner_calls is empty, this SHOULD be the last call and thus last loop iteration.
        // Assigning the default call info, will cause an error if the loop continues.
        assert!(execute_call_info.inner_calls.len() <= 1);
        execute_call_info = execute_call_info.inner_calls.first().unwrap_or(&default_call_info);
        prev_initial_gas = curr_initial_gas;
        prev_version = version;
    }
}

#[rstest]
fn test_revert_in_execute(
    block_context: BlockContext,
    default_all_resource_bounds: ValidResourceBounds,
) {
    let account =
        FeatureContract::AccountWithoutValidations(CairoVersion::Cairo1(RunnableCairo1::Casm));
    let chain_info = &block_context.chain_info;
    let state = &mut test_state(chain_info, BALANCE, &[(account, 1)]);
    let account_address = account.get_instance_address(0);
    let mut nonce_manager = NonceManager::default();

    // Invoke a function that changes the state and reverts.
    let tx_args = invoke_tx_args! {
        sender_address: account_address,
        calldata: Calldata(vec![].into()),
        nonce: nonce_manager.next(account_address)
    };

    // Skip validate phase, as we want to test the revert in the execute phase.
    let validate = false;
    let tx = executable_invoke_tx(invoke_tx_args! {
        resource_bounds: default_all_resource_bounds,
        ..tx_args
    });
    let execution_flags = AccountExecutionFlags { validate, ..AccountExecutionFlags::default() };
    let account_tx = AccountTransaction { tx, execution_flags };
    let tx_execution_info = account_tx.execute(state, &block_context).unwrap();

    assert!(tx_execution_info.is_reverted());
    assert!(
        tx_execution_info
            .revert_error
            .unwrap()
            .to_string()
            .contains("Failed to deserialize param #1")
    );
}

#[rstest]
#[cfg_attr(feature = "cairo_native", case::native(CairoVersion::Cairo1(RunnableCairo1::Native)))]
#[case::vm(CairoVersion::Cairo1(RunnableCairo1::Casm))]
fn test_call_contract_that_panics(
    #[case] cairo_version: CairoVersion,
    mut block_context: BlockContext,
    default_all_resource_bounds: ValidResourceBounds,
    #[values(true, false)] enable_reverts: bool,
    #[values("test_revert_helper", "bad_selector")] inner_selector: &str,
) {
    // Override enable reverts.
    block_context.versioned_constants.enable_reverts = enable_reverts;
    let test_contract = FeatureContract::TestContract(cairo_version);
    // TODO(Yoni): use `class_version` here once the feature contract fully supports Native.
    let account =
        FeatureContract::AccountWithoutValidations(CairoVersion::Cairo1(RunnableCairo1::Casm));
    let chain_info = &block_context.chain_info;
    let state = &mut test_state(chain_info, BALANCE, &[(test_contract, 1), (account, 1)]);
    let test_contract_address = test_contract.get_instance_address(0);
    let account_address = account.get_instance_address(0);
    let mut nonce_manager = NonceManager::default();

    let new_class_hash = test_contract.get_class_hash();

    let calldata = [
        *FeatureContract::TestContract(CairoVersion::Cairo1(RunnableCairo1::Casm))
            .get_instance_address(0)
            .0
            .key(),
        selector_from_name(inner_selector).0,
        felt!(1_u8),
        new_class_hash.0,
    ];

    // Invoke a function that changes the state and reverts.
    let tx_args = invoke_tx_args! {
        sender_address: account_address,
        calldata: create_calldata(
                test_contract_address,
               "test_call_contract_revert",
                &calldata
            ),
        nonce: nonce_manager.next(account_address)
    };
    let tx_execution_info = run_invoke_tx(
        state,
        &block_context,
        invoke_tx_args! {
            resource_bounds: default_all_resource_bounds,
            ..tx_args
        },
    )
    .unwrap();

    // If reverts are enabled, `test_call_contract_revert` should catch it and ignore it.
    // Otherwise, the transaction should revert.
    assert_eq!(tx_execution_info.is_reverted(), !enable_reverts);

    if enable_reverts {
        // Check that the tracked resource is SierraGas to make sure that Native is running.
        for call in tx_execution_info.execute_call_info.unwrap().iter() {
            assert_eq!(call.tracked_resource, TrackedResource::SierraGas);
        }
    }
}<|MERGE_RESOLUTION|>--- conflicted
+++ resolved
@@ -20,6 +20,9 @@
 use starknet_api::execution_resources::GasAmount;
 use starknet_api::hash::StarkHash;
 use starknet_api::state::StorageKey;
+use starknet_api::test_utils::declare::executable_declare_tx;
+use starknet_api::test_utils::deploy_account::executable_deploy_account_tx;
+use starknet_api::test_utils::invoke::{executable_invoke_tx, InvokeTxArgs};
 use starknet_api::test_utils::declare::executable_declare_tx;
 use starknet_api::test_utils::deploy_account::executable_deploy_account_tx;
 use starknet_api::test_utils::invoke::{executable_invoke_tx, InvokeTxArgs};
@@ -88,6 +91,10 @@
     AccountTransaction,
     ExecutionFlags as AccountExecutionFlags,
 };
+use crate::transaction::account_transaction::{
+    AccountTransaction,
+    ExecutionFlags as AccountExecutionFlags,
+};
 use crate::transaction::objects::{HasRelatedFeeType, TransactionInfoCreator};
 use crate::transaction::test_utils::{
     all_resource_bounds,
@@ -109,6 +116,7 @@
 };
 use crate::transaction::transaction_types::TransactionType;
 use crate::transaction::transactions::ExecutableTransaction;
+use crate::transaction::transactions::ExecutableTransaction;
 use crate::utils::u64_from_usize;
 
 #[rstest]
@@ -196,6 +204,7 @@
 ) {
     let account = FeatureContract::AccountWithoutValidations(CairoVersion::Cairo0);
     let state = &mut test_state(&block_context.chain_info, BALANCE, &[(account, 1)]);
+    let tx = executable_deploy_account_tx(
     let tx = executable_deploy_account_tx(
         deploy_account_tx_args! {
             class_hash: account.get_class_hash(),
@@ -219,9 +228,11 @@
         &mut NonceManager::default(),
     );
     let deploy_account_tx = AccountTransaction::new_for_sequencing(tx);
+    let deploy_account_tx = AccountTransaction::new_for_sequencing(tx);
 
     let enforce_fee = deploy_account_tx.enforce_fee();
     assert_ne!(zero_bounds, enforce_fee);
+    let result = deploy_account_tx.execute(state, &block_context);
     let result = deploy_account_tx.execute(state, &block_context);
     // Execution should fail if the fee is enforced because the account doesn't have sufficient
     // balance.
@@ -460,6 +471,7 @@
 
     // Declare the grindy-validation account.
     let tx = executable_declare_tx(
+    let tx = executable_declare_tx(
         declare_tx_args! {
             class_hash: grindy_class_hash,
             sender_address: account_address,
@@ -468,6 +480,8 @@
         },
         class_info,
     );
+    let account_tx = AccountTransaction::new_with_default_flags(tx);
+    account_tx.execute(&mut state, &block_context).unwrap();
     let account_tx = AccountTransaction::new_with_default_flags(tx);
     account_tx.execute(&mut state, &block_context).unwrap();
 
@@ -505,6 +519,7 @@
             constructor_calldata: calldata![ctor_grind_arg, ctor_storage_arg],
         },
     );
+    deploy_account_tx.execute(&mut state, &block_context).unwrap();
     deploy_account_tx.execute(&mut state, &block_context).unwrap();
 
     // Invoke a function that grinds validate (any function will do); set bounds low enough to fail
@@ -788,9 +803,14 @@
     state.set_compiled_class_hash(class_hash, declare_tx_v2.compiled_class_hash).unwrap();
     let class_info = calculate_class_info_for_testing(contract_class);
     let executable_declare = ApiExecutableDeclareTransaction {
+    let executable_declare = ApiExecutableDeclareTransaction {
         tx: DeclareTransaction::V2(DeclareTransactionV2 { nonce: next_nonce, ..declare_tx_v2 }),
         tx_hash: TransactionHash::default(),
         class_info,
+    };
+    let declare_account_tx = AccountTransaction::new_with_default_flags(
+        ApiExecutableTransaction::Declare(executable_declare),
+    );
     };
     let declare_account_tx = AccountTransaction::new_with_default_flags(
         ApiExecutableTransaction::Declare(executable_declare),
@@ -801,6 +821,7 @@
     let initial_balance = state
         .get_fee_token_balance(account_address, chain_info.fee_token_address(&tx_info.fee_type()))
         .unwrap();
+    declare_account_tx.execute(&mut state, &block_context).unwrap_err();
     declare_account_tx.execute(&mut state, &block_context).unwrap_err();
 
     assert_eq!(state.get_nonce_at(account_address).unwrap(), next_nonce);
@@ -1305,6 +1326,7 @@
         },
     );
     deploy_account_tx.execute(state, &block_context).unwrap();
+    deploy_account_tx.execute(state, &block_context).unwrap();
 
     // Check that the constructor wrote ctor_arg to the storage.
     let storage_key = get_storage_var_address("ctor_arg", &[]);
@@ -1376,13 +1398,10 @@
         calldata: write_1_calldata,
         nonce: nonce_manager.next(account_address),
     };
-<<<<<<< HEAD
     let account_tx = invoke_tx_with_default_flags(invoke_args.clone());
-=======
-    let account_tx = account_invoke_tx(invoke_args.clone());
->>>>>>> 64cebe24
     let concurrency_mode = false;
     let execution_info =
+        account_tx.execute_raw(&mut state, &block_context, concurrency_mode).unwrap();
         account_tx.execute_raw(&mut state, &block_context, concurrency_mode).unwrap();
 
     let fee_1 = execution_info.receipt.fee;
@@ -1472,6 +1491,7 @@
         ..invoke_args
     });
     let execution_info =
+        account_tx.execute_raw(&mut state, &block_context, concurrency_mode).unwrap();
         account_tx.execute_raw(&mut state, &block_context, concurrency_mode).unwrap();
 
     let fee_transfer = execution_info.receipt.fee;
@@ -1553,7 +1573,9 @@
     // fee transfer.
     let mut transactional_state = TransactionalState::create_transactional(state);
     let concurrency_mode = true;
+    let concurrency_mode = true;
     let result =
+        account_tx.execute_raw(&mut transactional_state, &block_context, concurrency_mode).unwrap();
         account_tx.execute_raw(&mut transactional_state, &block_context, concurrency_mode).unwrap();
     assert!(!result.is_reverted());
     let transactional_cache = transactional_state.cache.borrow();
@@ -1593,6 +1615,7 @@
     });
 
     let execution_result =
+        account_tx.execute_raw(&mut transactional_state, &block_context, concurrency_mode);
         account_tx.execute_raw(&mut transactional_state, &block_context, concurrency_mode);
     let result = execution_result.unwrap();
     assert!(!result.is_reverted());
@@ -1649,7 +1672,9 @@
 
     let mut transactional_state = TransactionalState::create_transactional(state);
     let concurrency_mode = true;
+    let concurrency_mode = true;
     let result =
+        account_tx.execute_raw(&mut transactional_state, &block_context, concurrency_mode).unwrap();
         account_tx.execute_raw(&mut transactional_state, &block_context, concurrency_mode).unwrap();
     assert!(!result.is_reverted());
     // Check that the sequencer balance was updated (in this case, was not changed).
@@ -1696,6 +1721,7 @@
         version: TransactionVersion::THREE
     });
 
+    let transaction_ex_info = account_tx.execute(state, &block_context).unwrap();
     let transaction_ex_info = account_tx.execute(state, &block_context).unwrap();
 
     let validate_call_info = &transaction_ex_info.validate_call_info.unwrap();
@@ -1784,8 +1810,13 @@
     // Skip validate phase, as we want to test the revert in the execute phase.
     let validate = false;
     let tx = executable_invoke_tx(invoke_tx_args! {
+    let tx = executable_invoke_tx(invoke_tx_args! {
         resource_bounds: default_all_resource_bounds,
         ..tx_args
+    });
+    let execution_flags = AccountExecutionFlags { validate, ..AccountExecutionFlags::default() };
+    let account_tx = AccountTransaction { tx, execution_flags };
+    let tx_execution_info = account_tx.execute(state, &block_context).unwrap();
     });
     let execution_flags = AccountExecutionFlags { validate, ..AccountExecutionFlags::default() };
     let account_tx = AccountTransaction { tx, execution_flags };
