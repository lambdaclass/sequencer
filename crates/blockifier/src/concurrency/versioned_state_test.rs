use std::collections::HashMap;
use std::sync::{Arc, Mutex};
use std::thread;

use assert_matches::assert_matches;
use rstest::{fixture, rstest};
use starknet_api::abi::abi_utils::{get_fee_token_var_address, get_storage_var_address};
use starknet_api::core::{calculate_contract_address, ClassHash, ContractAddress};
use starknet_api::test_utils::deploy_account::executable_deploy_account_tx;
use starknet_api::test_utils::NonceManager;
use starknet_api::transaction::fields::{ContractAddressSalt, ValidResourceBounds};
use starknet_api::{
    calldata,
    class_hash,
    compiled_class_hash,
    contract_address,
    deploy_account_tx_args,
    felt,
    nonce,
    storage_key,
};

use crate::concurrency::test_utils::{
    class_hash,
    contract_address,
    safe_versioned_state_for_testing,
};
use crate::concurrency::versioned_state::{
    ThreadSafeVersionedState,
    VersionedState,
    VersionedStateProxy,
};
use crate::concurrency::TxIndex;
use crate::context::BlockContext;
use crate::state::cached_state::{
    CachedState,
    ContractClassMapping,
    StateMaps,
    TransactionalState,
};
use crate::state::errors::StateError;
use crate::state::state_api::{State, StateReader, UpdatableState};
use crate::test_utils::contracts::FeatureContract;
use crate::test_utils::dict_state_reader::DictStateReader;
use crate::test_utils::initial_test_state::test_state;
<<<<<<< HEAD
use crate::test_utils::{CairoVersion, RunnableCairo1, BALANCE, DEFAULT_STRK_L1_GAS_PRICE};
=======
use crate::test_utils::{CairoVersion, BALANCE, DEFAULT_STRK_L1_GAS_PRICE};
>>>>>>> 64cebe24
use crate::transaction::account_transaction::AccountTransaction;
use crate::transaction::objects::HasRelatedFeeType;
use crate::transaction::test_utils::{default_all_resource_bounds, l1_resource_bounds};
use crate::transaction::transactions::ExecutableTransaction;

#[fixture]
pub fn safe_versioned_state(
    contract_address: ContractAddress,
    class_hash: ClassHash,
) -> ThreadSafeVersionedState<CachedState<DictStateReader>> {
    let init_state = DictStateReader {
        address_to_class_hash: HashMap::from([(contract_address, class_hash)]),
        ..Default::default()
    };
    safe_versioned_state_for_testing(CachedState::new(init_state))
}

#[test]
fn test_versioned_state_proxy() {
    // Test data
    let test_contract = FeatureContract::TestContract(CairoVersion::Cairo0);
    let contract_address = contract_address!("0x1");
    let key = storage_key!(0x10_u8);
    let felt = felt!(13_u8);
    let nonce = nonce!(2_u8);
    let class_hash = class_hash!(27_u8);
    let another_class_hash = class_hash!(28_u8);
    let compiled_class_hash = compiled_class_hash!(29_u8);
    let contract_class = test_contract.get_runnable_class();

    // Create the versioned state
    let cached_state = CachedState::from(DictStateReader {
        storage_view: HashMap::from([((contract_address, key), felt)]),
        address_to_nonce: HashMap::from([(contract_address, nonce)]),
        address_to_class_hash: HashMap::from([(contract_address, class_hash)]),
        class_hash_to_compiled_class_hash: HashMap::from([(class_hash, compiled_class_hash)]),
        class_hash_to_class: HashMap::from([(class_hash, contract_class.clone())]),
    });

    let versioned_state = Arc::new(Mutex::new(VersionedState::new(cached_state)));

    let safe_versioned_state = ThreadSafeVersionedState(Arc::clone(&versioned_state));
    let versioned_state_proxys: Vec<VersionedStateProxy<CachedState<DictStateReader>>> =
        (0..20).map(|i| safe_versioned_state.pin_version(i)).collect();

    // Read initial data
    assert_eq!(versioned_state_proxys[5].get_nonce_at(contract_address).unwrap(), nonce);
    assert_eq!(versioned_state_proxys[0].get_nonce_at(contract_address).unwrap(), nonce);
    assert_eq!(versioned_state_proxys[7].get_storage_at(contract_address, key).unwrap(), felt);
    assert_eq!(versioned_state_proxys[2].get_class_hash_at(contract_address).unwrap(), class_hash);
    assert_eq!(
        versioned_state_proxys[5].get_compiled_class_hash(class_hash).unwrap(),
        compiled_class_hash
    );
    assert_eq!(versioned_state_proxys[7].get_compiled_class(class_hash).unwrap(), contract_class);
    assert_matches!(
        versioned_state_proxys[7].get_compiled_class(another_class_hash).unwrap_err(),
        StateError::UndeclaredClassHash(class_hash) if
        another_class_hash == class_hash
    );
    assert!(
        !versioned_state_proxys[0].state().declared_contracts.read(0, another_class_hash).unwrap()
    );

    // Write to the state.
    let new_key = storage_key!(0x11_u8);
    let felt_v3 = felt!(14_u8);
    let nonce_v4 = nonce!(3_u8);
    let class_hash_v7 = class_hash!(28_u8);
    let class_hash_v10 = class_hash!(29_u8);
    let compiled_class_hash_v18 = compiled_class_hash!(30_u8);
    let contract_class_v11 =
        FeatureContract::TestContract(CairoVersion::Cairo1(RunnableCairo1::Casm))
            .get_runnable_class();

    versioned_state_proxys[3].state().apply_writes(
        3,
        &StateMaps {
            storage: HashMap::from([((contract_address, new_key), felt_v3)]),
            declared_contracts: HashMap::from([(another_class_hash, true)]),
            ..Default::default()
        },
        &HashMap::from([(another_class_hash, contract_class.clone())]),
    );
    versioned_state_proxys[4].state().apply_writes(
        4,
        &StateMaps { nonces: HashMap::from([(contract_address, nonce_v4)]), ..Default::default() },
        &HashMap::default(),
    );
    versioned_state_proxys[7].state().apply_writes(
        7,
        &StateMaps {
            class_hashes: HashMap::from([(contract_address, class_hash_v7)]),
            ..Default::default()
        },
        &HashMap::default(),
    );
    versioned_state_proxys[10].state().apply_writes(
        10,
        &StateMaps {
            class_hashes: HashMap::from([(contract_address, class_hash_v10)]),
            ..Default::default()
        },
        &HashMap::default(),
    );
    versioned_state_proxys[18].state().apply_writes(
        18,
        &StateMaps {
            compiled_class_hashes: HashMap::from([(class_hash, compiled_class_hash_v18)]),
            ..Default::default()
        },
        &HashMap::default(),
    );
    versioned_state_proxys[11].state().apply_writes(
        11,
        &StateMaps::default(),
        &HashMap::from([(class_hash, contract_class_v11.clone())]),
    );

    // Read the data
    assert_eq!(versioned_state_proxys[2].get_nonce_at(contract_address).unwrap(), nonce);
    assert_eq!(versioned_state_proxys[5].get_nonce_at(contract_address).unwrap(), nonce_v4);
    assert_eq!(versioned_state_proxys[5].get_storage_at(contract_address, key).unwrap(), felt);
    assert_eq!(
        versioned_state_proxys[5].get_storage_at(contract_address, new_key).unwrap(),
        felt_v3
    );
    assert_eq!(versioned_state_proxys[2].get_class_hash_at(contract_address).unwrap(), class_hash);
    assert_eq!(
        versioned_state_proxys[9].get_class_hash_at(contract_address).unwrap(),
        class_hash_v7
    );
    assert!(
        !versioned_state_proxys[0].state().declared_contracts.read(0, another_class_hash).unwrap()
    );
    assert!(
        versioned_state_proxys[4].state().declared_contracts.read(4, another_class_hash).unwrap()
    );
    // Include the writes in the current transaction.
    assert_eq!(
        versioned_state_proxys[10].get_class_hash_at(contract_address).unwrap(),
        class_hash_v10
    );
    assert_eq!(
        versioned_state_proxys[2].get_compiled_class_hash(class_hash).unwrap(),
        compiled_class_hash
    );
    assert_eq!(
        versioned_state_proxys[19].get_compiled_class_hash(class_hash).unwrap(),
        compiled_class_hash_v18
    );
    assert_eq!(
        versioned_state_proxys[15].get_compiled_class(class_hash).unwrap(),
        contract_class_v11
    );
}

#[rstest]
// Test parallel execution of two transactions that use the same versioned state.
fn test_run_parallel_txs(default_all_resource_bounds: ValidResourceBounds) {
    let block_context = BlockContext::create_for_account_testing();
    let chain_info = &block_context.chain_info;
    let zero_bounds = true;

    // Test Accounts
    let grindy_account = FeatureContract::AccountWithLongValidate(CairoVersion::Cairo0);
    let account_without_validation =
        FeatureContract::AccountWithoutValidations(CairoVersion::Cairo0);

    // Initiate States
    let versioned_state = Arc::new(Mutex::new(VersionedState::new(test_state(
        chain_info,
        BALANCE,
        &[(account_without_validation, 1), (grindy_account, 1)],
    ))));

    let safe_versioned_state = ThreadSafeVersionedState(Arc::clone(&versioned_state));
    let mut versioned_state_proxy_1 = safe_versioned_state.pin_version(1);
    let mut state_1 = TransactionalState::create_transactional(&mut versioned_state_proxy_1);
    let mut versioned_state_proxy_2 = safe_versioned_state.pin_version(2);
    let mut state_2 = TransactionalState::create_transactional(&mut versioned_state_proxy_2);

    // Prepare transactions
    let tx = executable_deploy_account_tx(
        deploy_account_tx_args! {
            class_hash: account_without_validation.get_class_hash(),
            resource_bounds: l1_resource_bounds(
                u8::from(!zero_bounds).into(),
                DEFAULT_STRK_L1_GAS_PRICE.into()
            ),
        },
        &mut NonceManager::default(),
    );
    let deploy_account_tx_1 = AccountTransaction::new_for_sequencing(tx);
    let enforce_fee = deploy_account_tx_1.enforce_fee();

    let class_hash = grindy_account.get_class_hash();
    let ctor_storage_arg = felt!(1_u8);
    let ctor_grind_arg = felt!(0_u8); // Do not grind in deploy phase.
    let constructor_calldata = calldata![ctor_grind_arg, ctor_storage_arg];
    let deploy_tx_args = deploy_account_tx_args! {
        class_hash,
        resource_bounds: default_all_resource_bounds,
        constructor_calldata: constructor_calldata.clone(),
    };
    let nonce_manager = &mut NonceManager::default();
    let tx = executable_deploy_account_tx(deploy_tx_args, nonce_manager);
    let delpoy_account_tx_2 = AccountTransaction::new_for_sequencing(tx);

    let account_address = delpoy_account_tx_2.sender_address();
    let tx_context = block_context.to_tx_context(&delpoy_account_tx_2);
    let fee_type = tx_context.tx_info.fee_type();

    let deployed_account_balance_key = get_fee_token_var_address(account_address);
    let fee_token_address = chain_info.fee_token_address(&fee_type);
    state_2
        .set_storage_at(fee_token_address, deployed_account_balance_key, felt!(BALANCE.0))
        .unwrap();

    let block_context_1 = block_context.clone();
    let block_context_2 = block_context.clone();

    // Execute transactions
    thread::scope(|s| {
        s.spawn(move || {
            let result = deploy_account_tx_1.execute(&mut state_1, &block_context_1);
            assert_eq!(result.is_err(), enforce_fee); // Transaction fails iff we enforced the fee charge (as the acount is not funded).
        });
        s.spawn(move || {
            delpoy_account_tx_2.execute(&mut state_2, &block_context_2).unwrap();
            // Check that the constructor wrote ctor_arg to the storage.
            let storage_key = get_storage_var_address("ctor_arg", &[]);
            let deployed_contract_address = calculate_contract_address(
                ContractAddressSalt::default(),
                class_hash,
                &constructor_calldata,
                ContractAddress::default(),
            )
            .unwrap();
            let read_storage_arg =
                state_2.get_storage_at(deployed_contract_address, storage_key).unwrap();
            assert_eq!(ctor_storage_arg, read_storage_arg);
        });
    });
}

#[rstest]
fn test_validate_reads(
    contract_address: ContractAddress,
    class_hash: ClassHash,
    safe_versioned_state: ThreadSafeVersionedState<CachedState<DictStateReader>>,
) {
    let storage_key = storage_key!(0x10_u8);

    let mut version_state_proxy = safe_versioned_state.pin_version(1);
    let transactional_state = TransactionalState::create_transactional(&mut version_state_proxy);

    // Validating tx index 0 always succeeds.
    assert!(safe_versioned_state.pin_version(0).validate_reads(&StateMaps::default()));

    assert!(transactional_state.cache.borrow().initial_reads.storage.is_empty());
    transactional_state.get_storage_at(contract_address, storage_key).unwrap();
    assert_eq!(transactional_state.cache.borrow().initial_reads.storage.len(), 1);

    assert!(transactional_state.cache.borrow().initial_reads.nonces.is_empty());
    transactional_state.get_nonce_at(contract_address).unwrap();
    assert_eq!(transactional_state.cache.borrow().initial_reads.nonces.len(), 1);

    assert!(transactional_state.cache.borrow().initial_reads.class_hashes.is_empty());
    transactional_state.get_class_hash_at(contract_address).unwrap();
    assert_eq!(transactional_state.cache.borrow().initial_reads.class_hashes.len(), 1);

    assert!(transactional_state.cache.borrow().initial_reads.compiled_class_hashes.is_empty());
    transactional_state.get_compiled_class_hash(class_hash).unwrap();
    assert_eq!(transactional_state.cache.borrow().initial_reads.compiled_class_hashes.len(), 1);

    assert!(transactional_state.cache.borrow().initial_reads.declared_contracts.is_empty());
    assert_matches!(
        transactional_state.get_compiled_class(class_hash),
        Err(StateError::UndeclaredClassHash(err_class_hash)) if
        err_class_hash == class_hash
    );

    assert_eq!(transactional_state.cache.borrow().initial_reads.declared_contracts.len(), 1);

    assert!(
        safe_versioned_state
            .pin_version(1)
            .validate_reads(&transactional_state.cache.borrow().initial_reads)
    );
}

#[rstest]
#[case::storage(
    StateMaps {
        storage: HashMap::from(
            [((contract_address!("0x1"), storage_key!("0x1")), felt!(1_u8))]
        ),
        ..Default::default()
    },
    StateMaps {
        storage: HashMap::from(
            [((contract_address!("0x1"), storage_key!("0x1")), felt!(2_u8))]
        ),
        ..Default::default()
    }
)]
#[case::nonces(
    StateMaps {
        nonces: HashMap::from([(contract_address!("0x1"), nonce!(1_u8))]),
        ..Default::default()
    },
    StateMaps {
        nonces: HashMap::from([(contract_address!("0x1"), nonce!(2_u8))]),
        ..Default::default()
    }
)]
#[case::class_hashes(
    StateMaps {
        class_hashes: HashMap::from([(contract_address!("0x1"), class_hash!(1_u8))]),
        ..Default::default()
    },
    StateMaps {
        class_hashes: HashMap::from([(contract_address!("0x1"), class_hash!(2_u8))]),
        ..Default::default()
    }
)]
#[case::compiled_class_hashes(
    StateMaps {
        compiled_class_hashes: HashMap::from([(class_hash!(1_u8), compiled_class_hash!(1_u8))]),
        ..Default::default()
    },
    StateMaps {
        compiled_class_hashes: HashMap::from([(class_hash!(1_u8), compiled_class_hash!(2_u8))]),
        ..Default::default()
    }
)]
fn test_false_validate_reads(
    #[case] tx_1_reads: StateMaps,
    #[case] tx_0_writes: StateMaps,
    safe_versioned_state: ThreadSafeVersionedState<CachedState<DictStateReader>>,
) {
    let version_state_proxy = safe_versioned_state.pin_version(0);
    version_state_proxy.state().apply_writes(0, &tx_0_writes, &HashMap::default());
    assert!(!safe_versioned_state.pin_version(1).validate_reads(&tx_1_reads));
}

#[rstest]
fn test_false_validate_reads_declared_contracts(
    safe_versioned_state: ThreadSafeVersionedState<CachedState<DictStateReader>>,
) {
    let tx_1_reads = StateMaps {
        declared_contracts: HashMap::from([(class_hash!(1_u8), false)]),
        ..Default::default()
    };
    let tx_0_writes = StateMaps {
        declared_contracts: HashMap::from([(class_hash!(1_u8), true)]),
        ..Default::default()
    };
    let version_state_proxy = safe_versioned_state.pin_version(0);
    let compiled_contract_calss =
        FeatureContract::TestContract(CairoVersion::Cairo1(RunnableCairo1::Casm))
            .get_runnable_class();
    let class_hash_to_class = HashMap::from([(class_hash!(1_u8), compiled_contract_calss)]);
    version_state_proxy.state().apply_writes(0, &tx_0_writes, &class_hash_to_class);
    assert!(!safe_versioned_state.pin_version(1).validate_reads(&tx_1_reads));
}

#[rstest]
fn test_apply_writes(
    contract_address: ContractAddress,
    class_hash: ClassHash,
    safe_versioned_state: ThreadSafeVersionedState<CachedState<DictStateReader>>,
) {
    let mut versioned_proxy_states: Vec<VersionedStateProxy<CachedState<DictStateReader>>> =
        (0..2).map(|i| safe_versioned_state.pin_version(i)).collect();
    let mut transactional_states: Vec<
        TransactionalState<'_, VersionedStateProxy<CachedState<DictStateReader>>>,
    > = versioned_proxy_states.iter_mut().map(TransactionalState::create_transactional).collect();

    // Transaction 0 class hash.
    let class_hash_0 = class_hash!(76_u8);
    assert!(transactional_states[0].cache.borrow().writes.class_hashes.is_empty());
    transactional_states[0].set_class_hash_at(contract_address, class_hash_0).unwrap();
    assert_eq!(transactional_states[0].cache.borrow().writes.class_hashes.len(), 1);

    // Transaction 0 contract class.
    let contract_class_0 =
        FeatureContract::TestContract(CairoVersion::Cairo1(RunnableCairo1::Casm))
            .get_runnable_class();
    assert!(transactional_states[0].class_hash_to_class.borrow().is_empty());
    transactional_states[0].set_contract_class(class_hash, contract_class_0.clone()).unwrap();
    assert_eq!(transactional_states[0].class_hash_to_class.borrow().len(), 1);

    safe_versioned_state.pin_version(0).apply_writes(
        &transactional_states[0].cache.borrow().writes,
        &transactional_states[0].class_hash_to_class.borrow().clone(),
        &HashMap::default(),
    );
    assert!(transactional_states[1].get_class_hash_at(contract_address).unwrap() == class_hash_0);
    assert!(transactional_states[1].get_compiled_class(class_hash).unwrap() == contract_class_0);
}

#[rstest]
fn test_apply_writes_reexecute_scenario(
    contract_address: ContractAddress,
    class_hash: ClassHash,
    safe_versioned_state: ThreadSafeVersionedState<CachedState<DictStateReader>>,
) {
    let mut versioned_proxy_states: Vec<VersionedStateProxy<CachedState<DictStateReader>>> =
        (0..2).map(|i| safe_versioned_state.pin_version(i)).collect();
    let mut transactional_states: Vec<
        TransactionalState<'_, VersionedStateProxy<CachedState<DictStateReader>>>,
    > = versioned_proxy_states.iter_mut().map(TransactionalState::create_transactional).collect();

    // Transaction 0 class hash.
    let class_hash_0 = class_hash!(76_u8);
    transactional_states[0].set_class_hash_at(contract_address, class_hash_0).unwrap();

    // As transaction 0 hasn't written to the shared state yet, the class hash should not be
    // updated.
    assert!(transactional_states[1].get_class_hash_at(contract_address).unwrap() == class_hash);

    safe_versioned_state.pin_version(0).apply_writes(
        &transactional_states[0].cache.borrow().writes,
        &transactional_states[0].class_hash_to_class.borrow().clone(),
        &HashMap::default(),
    );
    // Although transaction 0 wrote to the shared state, version 1 needs to be re-executed to see
    // the new value (its read value has already been cached).
    assert!(transactional_states[1].get_class_hash_at(contract_address).unwrap() == class_hash);

    // TODO: Use re-execution native util once it's ready.
    // "Re-execute" the transaction.
    let mut versioned_state_proxy = safe_versioned_state.pin_version(1);
    transactional_states[1] = TransactionalState::create_transactional(&mut versioned_state_proxy);
    // The class hash should be updated.
    assert!(transactional_states[1].get_class_hash_at(contract_address).unwrap() == class_hash_0);
}

#[rstest]
fn test_delete_writes(
    #[values(0, 1, 2)] tx_index_to_delete_writes: TxIndex,
    safe_versioned_state: ThreadSafeVersionedState<CachedState<DictStateReader>>,
) {
    let num_of_txs = 3;
    let mut versioned_proxy_states: Vec<VersionedStateProxy<CachedState<DictStateReader>>> =
        (0..num_of_txs).map(|i| safe_versioned_state.pin_version(i)).collect();
    let mut transactional_states: Vec<
        TransactionalState<'_, VersionedStateProxy<CachedState<DictStateReader>>>,
    > = versioned_proxy_states.iter_mut().map(TransactionalState::create_transactional).collect();

    // Setting 2 instances of the contract to ensure `delete_writes` removes information from
    // multiple keys. Class hash values are not checked in this test.
    let contract_addresses = [
        (contract_address!("0x100"), class_hash!(20_u8)),
        (contract_address!("0x200"), class_hash!(21_u8)),
    ];
    let feature_contract =
        FeatureContract::TestContract(CairoVersion::Cairo1(RunnableCairo1::Casm));
    for (i, tx_state) in transactional_states.iter_mut().enumerate() {
        // Modify the `cache` member of the CachedState.
        for (contract_address, class_hash) in contract_addresses.iter() {
            tx_state.set_class_hash_at(*contract_address, *class_hash).unwrap();
        }
        // Modify the `class_hash_to_class` member of the CachedState.
        tx_state
            .set_contract_class(
                feature_contract.get_class_hash(),
                feature_contract.get_runnable_class(),
            )
            .unwrap();
        safe_versioned_state.pin_version(i).apply_writes(
            &tx_state.cache.borrow().writes,
            &tx_state.class_hash_to_class.borrow(),
            &HashMap::default(),
        );
    }

    safe_versioned_state.pin_version(tx_index_to_delete_writes).delete_writes(
        &transactional_states[tx_index_to_delete_writes].cache.borrow().writes,
        &transactional_states[tx_index_to_delete_writes].class_hash_to_class.borrow(),
    );

    for tx_index in 0..num_of_txs {
        let should_be_empty = tx_index == tx_index_to_delete_writes;
        assert_eq!(
            safe_versioned_state
                .0
                .lock()
                .unwrap()
                .get_writes_of_index(tx_index)
                .class_hashes
                .is_empty(),
            should_be_empty
        );

        assert_eq!(
            safe_versioned_state
                .0
                .lock()
                .unwrap()
                .compiled_contract_classes
                .get_writes_of_index(tx_index)
                .is_empty(),
            should_be_empty
        );
    }
}

#[rstest]
fn test_delete_writes_completeness(
    safe_versioned_state: ThreadSafeVersionedState<CachedState<DictStateReader>>,
) {
    let feature_contract =
        FeatureContract::TestContract(CairoVersion::Cairo1(RunnableCairo1::Casm));
    let state_maps_writes = StateMaps {
        nonces: HashMap::from([(contract_address!("0x1"), nonce!(1_u8))]),
        class_hashes: HashMap::from([(
            contract_address!("0x1"),
            feature_contract.get_class_hash(),
        )]),
        storage: HashMap::from([((contract_address!("0x1"), storage_key!(1_u8)), felt!("0x1"))]),
        compiled_class_hashes: HashMap::from([(
            feature_contract.get_class_hash(),
            compiled_class_hash!(0x1_u16),
        )]),
        declared_contracts: HashMap::from([(feature_contract.get_class_hash(), true)]),
    };
    let class_hash_to_class_writes =
        HashMap::from([(feature_contract.get_class_hash(), feature_contract.get_runnable_class())]);

    let tx_index = 0;
    let mut versioned_state_proxy = safe_versioned_state.pin_version(tx_index);

    versioned_state_proxy.apply_writes(
        &state_maps_writes,
        &class_hash_to_class_writes,
        &HashMap::default(),
    );
    assert_eq!(
        safe_versioned_state.0.lock().unwrap().get_writes_of_index(tx_index),
        state_maps_writes
    );
    assert_eq!(
        safe_versioned_state
            .0
            .lock()
            .unwrap()
            .compiled_contract_classes
            .get_writes_of_index(tx_index),
        class_hash_to_class_writes
    );

    versioned_state_proxy.delete_writes(&state_maps_writes, &class_hash_to_class_writes);
    assert_eq!(
        safe_versioned_state.0.lock().unwrap().get_writes_of_index(tx_index),
        StateMaps::default()
    );
    assert_eq!(
        safe_versioned_state
            .0
            .lock()
            .unwrap()
            .compiled_contract_classes
            .get_writes_of_index(tx_index),
        ContractClassMapping::default()
    );
}

#[rstest]
fn test_versioned_proxy_state_flow(
    safe_versioned_state: ThreadSafeVersionedState<CachedState<DictStateReader>>,
) {
    let contract_address = contract_address!("0x1");
    let class_hash = class_hash!(27_u8);

    let mut versioned_proxy_states: Vec<VersionedStateProxy<CachedState<DictStateReader>>> =
        (0..4).map(|i| safe_versioned_state.pin_version(i)).collect();

    let mut transactional_states = Vec::with_capacity(4);
    for proxy_state in &mut versioned_proxy_states {
        transactional_states.push(TransactionalState::create_transactional(proxy_state));
    }

    // Clients class hash values.
    let class_hash_1 = class_hash!(76_u8);
    let class_hash_3 = class_hash!(234_u8);

    transactional_states[1].set_class_hash_at(contract_address, class_hash_1).unwrap();
    transactional_states[3].set_class_hash_at(contract_address, class_hash_3).unwrap();

    // Clients contract class values.
    let contract_class_0 = FeatureContract::TestContract(CairoVersion::Cairo0).get_runnable_class();
    let contract_class_2 =
        FeatureContract::AccountWithLongValidate(CairoVersion::Cairo1(RunnableCairo1::Casm))
            .get_runnable_class();

    transactional_states[0].set_contract_class(class_hash, contract_class_0).unwrap();
    transactional_states[2].set_contract_class(class_hash, contract_class_2.clone()).unwrap();

    // Apply the changes.
    for (i, transactional_state) in transactional_states.iter_mut().enumerate() {
        safe_versioned_state.0.lock().unwrap().apply_writes(
            i,
            &transactional_state.cache.borrow().writes,
            &transactional_state.class_hash_to_class.borrow().clone(),
        );
    }

    // Check the final state.
    for proxy in versioned_proxy_states {
        drop(proxy);
    }
    let modified_block_state = safe_versioned_state
        .into_inner_state()
        .commit_chunk_and_recover_block_state(4, HashMap::new());

    assert!(modified_block_state.get_class_hash_at(contract_address).unwrap() == class_hash_3);
    assert!(modified_block_state.get_compiled_class(class_hash).unwrap() == contract_class_2);
}<|MERGE_RESOLUTION|>--- conflicted
+++ resolved
@@ -6,6 +6,7 @@
 use rstest::{fixture, rstest};
 use starknet_api::abi::abi_utils::{get_fee_token_var_address, get_storage_var_address};
 use starknet_api::core::{calculate_contract_address, ClassHash, ContractAddress};
+use starknet_api::test_utils::deploy_account::executable_deploy_account_tx;
 use starknet_api::test_utils::deploy_account::executable_deploy_account_tx;
 use starknet_api::test_utils::NonceManager;
 use starknet_api::transaction::fields::{ContractAddressSalt, ValidResourceBounds};
@@ -43,11 +44,7 @@
 use crate::test_utils::contracts::FeatureContract;
 use crate::test_utils::dict_state_reader::DictStateReader;
 use crate::test_utils::initial_test_state::test_state;
-<<<<<<< HEAD
 use crate::test_utils::{CairoVersion, RunnableCairo1, BALANCE, DEFAULT_STRK_L1_GAS_PRICE};
-=======
-use crate::test_utils::{CairoVersion, BALANCE, DEFAULT_STRK_L1_GAS_PRICE};
->>>>>>> 64cebe24
 use crate::transaction::account_transaction::AccountTransaction;
 use crate::transaction::objects::HasRelatedFeeType;
 use crate::transaction::test_utils::{default_all_resource_bounds, l1_resource_bounds};
@@ -232,6 +229,7 @@
 
     // Prepare transactions
     let tx = executable_deploy_account_tx(
+    let tx = executable_deploy_account_tx(
         deploy_account_tx_args! {
             class_hash: account_without_validation.get_class_hash(),
             resource_bounds: l1_resource_bounds(
@@ -257,6 +255,9 @@
     let tx = executable_deploy_account_tx(deploy_tx_args, nonce_manager);
     let delpoy_account_tx_2 = AccountTransaction::new_for_sequencing(tx);
 
+    let tx = executable_deploy_account_tx(deploy_tx_args, nonce_manager);
+    let delpoy_account_tx_2 = AccountTransaction::new_for_sequencing(tx);
+
     let account_address = delpoy_account_tx_2.sender_address();
     let tx_context = block_context.to_tx_context(&delpoy_account_tx_2);
     let fee_type = tx_context.tx_info.fee_type();
@@ -277,6 +278,7 @@
             assert_eq!(result.is_err(), enforce_fee); // Transaction fails iff we enforced the fee charge (as the acount is not funded).
         });
         s.spawn(move || {
+            delpoy_account_tx_2.execute(&mut state_2, &block_context_2).unwrap();
             delpoy_account_tx_2.execute(&mut state_2, &block_context_2).unwrap();
             // Check that the constructor wrote ctor_arg to the storage.
             let storage_key = get_storage_var_address("ctor_arg", &[]);
