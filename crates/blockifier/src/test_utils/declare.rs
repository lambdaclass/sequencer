--- conflicted
+++ resolved
@@ -1,21 +1,8 @@
 use starknet_api::core::{ClassHash, CompiledClassHash, ContractAddress, Nonce};
 use starknet_api::data_availability::DataAvailabilityMode;
 use starknet_api::transaction::{
-<<<<<<< HEAD
-    AccountDeploymentData, DeclareTransactionV0V1, DeclareTransactionV2, DeclareTransactionV3, Fee,
-    PaymasterData, ResourceBoundsMapping, Tip, TransactionHash, TransactionSignature,
-=======
-    AccountDeploymentData,
-    DeclareTransactionV0V1,
-    DeclareTransactionV2,
-    DeclareTransactionV3,
-    DeprecatedResourceBoundsMapping,
-    Fee,
-    PaymasterData,
-    Tip,
-    TransactionHash,
-    TransactionSignature,
->>>>>>> dbb8cd7b
+    AccountDeploymentData, DeclareTransactionV0V1, DeclareTransactionV2, DeclareTransactionV3,DeprecatedResourceBoundsMapping, Fee,
+    PaymasterData,  Tip, TransactionHash, TransactionSignature,
     TransactionVersion,
 };
 
