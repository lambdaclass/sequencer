#[cfg(feature = "cairo_native")]
use std::collections::HashMap;
use std::sync::Arc;
#[cfg(feature = "cairo_native")]
use std::sync::{LazyLock, RwLock};

use cairo_lang_starknet_classes::casm_contract_class::CasmContractClass;
#[cfg(feature = "cairo_native")]
use cairo_lang_starknet_classes::contract_class::version_id_from_serialized_sierra_program;
#[cfg(feature = "cairo_native")]
use cairo_lang_starknet_classes::contract_class::ContractClass as SierraContractClass;
#[cfg(feature = "cairo_native")]
use cairo_native::executor::AotContractExecutor;
use serde_json::Value;
use starknet_api::block::BlockInfo;
use starknet_api::contract_address;
#[cfg(feature = "cairo_native")]
use starknet_api::contract_class::SierraVersion;
use starknet_api::core::{ChainId, ClassHash};
use starknet_api::deprecated_contract_class::ContractClass as DeprecatedContractClass;
use starknet_api::execution_resources::GasAmount;
use starknet_api::test_utils::{TEST_ERC20_CONTRACT_ADDRESS, TEST_ERC20_CONTRACT_ADDRESS2};

use crate::blockifier::config::{CairoNativeRunConfig, ContractClassManagerConfig};
use crate::bouncer::{BouncerConfig, BouncerWeights};
use crate::context::{BlockContext, ChainInfo, FeeTokenAddresses, TransactionContext};
use crate::execution::call_info::{CallExecution, CallInfo, Retdata};
use crate::execution::common_hints::ExecutionMode;
#[cfg(feature = "cairo_native")]
use crate::execution::contract_class::CompiledClassV1;
use crate::execution::entry_point::{
    CallEntryPoint,
    EntryPointExecutionContext,
    EntryPointExecutionResult,
    SierraGasRevertTracker,
};
#[cfg(feature = "cairo_native")]
use crate::execution::native::contract_class::NativeCompiledClassV1;
use crate::state::contract_class_manager::ContractClassManager;
use crate::state::state_api::State;
use crate::test_utils::{get_raw_contract_class, update_json_value};
use crate::transaction::objects::{
    CurrentTransactionInfo,
    DeprecatedTransactionInfo,
    TransactionInfo,
};
use crate::versioned_constants::{
    GasCosts,
    OsConstants,
    VersionedConstants,
    VERSIONED_CONSTANTS_LATEST_JSON,
};

impl CallEntryPoint {
    /// Executes the call directly, without account context. Limits the number of steps by resource
    /// bounds.
    pub fn execute_directly(self, state: &mut dyn State) -> EntryPointExecutionResult<CallInfo> {
        // Do not limit steps by resources as we use default resources.
        let limit_steps_by_resources = false;
        self.execute_directly_given_tx_info(
            state,
            TransactionInfo::Current(CurrentTransactionInfo::create_for_testing()),
            limit_steps_by_resources,
            ExecutionMode::Execute,
        )
    }

    pub fn execute_directly_given_block_context(
        self,
        state: &mut dyn State,
        block_context: BlockContext,
    ) -> EntryPointExecutionResult<CallInfo> {
        // Do not limit steps by resources as we use default resources.
        let limit_steps_by_resources = false;
        let tx_context = TransactionContext {
            block_context,
            tx_info: TransactionInfo::Current(CurrentTransactionInfo::create_for_testing()),
        };

        let mut context = EntryPointExecutionContext::new(
            Arc::new(tx_context),
            ExecutionMode::Execute,
            limit_steps_by_resources,
            SierraGasRevertTracker::new(GasAmount(self.initial_gas)),
        );
        let mut remaining_gas = self.initial_gas;
        self.execute(state, &mut context, &mut remaining_gas)
    }

    pub fn execute_directly_given_tx_info(
        self,
        state: &mut dyn State,
        tx_info: TransactionInfo,
        limit_steps_by_resources: bool,
        execution_mode: ExecutionMode,
    ) -> EntryPointExecutionResult<CallInfo> {
        let tx_context =
            TransactionContext { block_context: BlockContext::create_for_testing(), tx_info };
        let mut context = EntryPointExecutionContext::new(
            Arc::new(tx_context),
            execution_mode,
            limit_steps_by_resources,
            SierraGasRevertTracker::new(GasAmount(self.initial_gas)),
        );
        let mut remaining_gas = self.initial_gas;
        self.execute(state, &mut context, &mut remaining_gas)
    }

    /// Executes the call directly in validate mode, without account context. Limits the number of
    /// steps by resource bounds.
    pub fn execute_directly_in_validate_mode(
        self,
        state: &mut dyn State,
    ) -> EntryPointExecutionResult<CallInfo> {
        let limit_steps_by_resources = false; // Do not limit steps by resources as we use default reasources.
        self.execute_directly_given_tx_info(
            state,
            // TODO(Yoni, 1/12/2024): change the default to V3.
            TransactionInfo::Deprecated(DeprecatedTransactionInfo::default()),
            limit_steps_by_resources,
            ExecutionMode::Validate,
        )
    }
}

impl CallInfo {
    pub fn with_some_class_hash(mut self) -> Self {
        self.call.class_hash = Some(ClassHash::default());
        self
    }
}

impl VersionedConstants {
    pub fn create_for_testing() -> Self {
        Self::latest_constants().clone()
    }
}

impl GasCosts {
    pub fn create_for_testing_from_subset(subset_of_os_constants: &str) -> Self {
        let subset_of_os_constants: Value = serde_json::from_str(subset_of_os_constants).unwrap();
        let mut os_constants: Value =
            serde_json::from_str::<Value>(VERSIONED_CONSTANTS_LATEST_JSON.as_str())
                .unwrap()
                .get("os_constants")
                .unwrap()
                .clone();
        update_json_value(&mut os_constants, subset_of_os_constants);
        let os_constants: OsConstants = serde_json::from_value(os_constants).unwrap();
        os_constants.gas_costs
    }
}

impl ChainInfo {
    pub fn create_for_testing() -> Self {
        Self {
            chain_id: ChainId::create_for_testing(),
            fee_token_addresses: FeeTokenAddresses {
                eth_fee_token_address: contract_address!(TEST_ERC20_CONTRACT_ADDRESS),
                strk_fee_token_address: contract_address!(TEST_ERC20_CONTRACT_ADDRESS2),
            },
        }
    }
}

impl BlockContext {
    pub fn create_for_testing() -> Self {
        Self {
            block_info: BlockInfo::create_for_testing(),
            chain_info: ChainInfo::create_for_testing(),
            versioned_constants: VersionedConstants::create_for_testing(),
            bouncer_config: BouncerConfig::max(),
        }
    }

    pub fn create_for_account_testing() -> Self {
        Self {
            block_info: BlockInfo::create_for_testing(),
            chain_info: ChainInfo::create_for_testing(),
            versioned_constants: VersionedConstants::create_for_account_testing(),
            bouncer_config: BouncerConfig::max(),
        }
    }

    pub fn create_for_bouncer_testing(max_n_events_in_block: usize) -> Self {
        Self {
            bouncer_config: BouncerConfig {
                block_max_capacity: BouncerWeights {
                    n_events: max_n_events_in_block,
                    ..BouncerWeights::max()
                },
            },
            ..Self::create_for_account_testing()
        }
    }

    pub fn create_for_account_testing_with_kzg(use_kzg_da: bool) -> Self {
        Self {
            block_info: BlockInfo::create_for_testing_with_kzg(use_kzg_da),
            ..Self::create_for_account_testing()
        }
    }
}

impl CallExecution {
    pub fn from_retdata(retdata: Retdata) -> Self {
        Self { retdata, ..Default::default() }
    }
}

impl ContractClassManager {
    pub fn create_for_testing(native_config: CairoNativeRunConfig) -> Self {
        let config = ContractClassManagerConfig {
            cairo_native_run_config: native_config,
            ..Default::default()
        };
        ContractClassManager::start(config)
    }
}
// Contract loaders.

// TODO(Noa): Consider using PathBuf.
pub trait LoadContractFromFile: serde::de::DeserializeOwned {
    fn from_file(contract_path: &str) -> Self {
        let raw_contract_class = get_raw_contract_class(contract_path);
        serde_json::from_str(&raw_contract_class).unwrap()
    }
}

impl LoadContractFromFile for CasmContractClass {}
impl LoadContractFromFile for DeprecatedContractClass {}

#[cfg(feature = "cairo_native")]
static COMPILED_NATIVE_CONTRACT_CACHE: LazyLock<RwLock<HashMap<String, NativeCompiledClassV1>>> =
    LazyLock::new(|| RwLock::new(HashMap::new()));

#[cfg(feature = "cairo_native")]
impl NativeCompiledClassV1 {
    /// Convenience function to construct a NativeCompiledClassV1 from a raw contract class.
    /// If control over the compilation is desired use [Self::new] instead.
    pub fn try_from_json_string(raw_sierra_contract_class: &str) -> Self {
        let sierra_contract_class: SierraContractClass =
            serde_json::from_str(raw_sierra_contract_class).unwrap();

        let sierra_program = sierra_contract_class
            .extract_sierra_program()
            .expect("Cannot extract sierra program from sierra contract class");

        let sierra_version_values = sierra_contract_class
            .sierra_program
            .iter()
            .take(3)
            .map(|x| x.value.clone())
            .collect::<Vec<_>>();

        let sierra_version = SierraVersion::extract_from_program(&sierra_version_values)
            .expect("Cannot extract sierra version from sierra program");
        let (sierra_version_id, _) =
            version_id_from_serialized_sierra_program(&sierra_contract_class.sierra_program)
                .unwrap();
        let executor = AotContractExecutor::new(
            &sierra_program,
            &sierra_contract_class.entry_points_by_type,
<<<<<<< HEAD
            sierra_version_id,
=======
            sierra_version.clone().into(),
>>>>>>> 7682928a
            cairo_native::OptLevel::Default,
        )
        .expect("Cannot compile sierra into native");

        // Compile the sierra contract class into casm
        let casm_contract_class =
            CasmContractClass::from_contract_class(sierra_contract_class, false, usize::MAX)
                .expect("Cannot compile sierra contract class into casm contract class");
        let casm = CompiledClassV1::try_from((casm_contract_class, sierra_version))
            .expect("Cannot get CompiledClassV1 from CasmContractClass");

        NativeCompiledClassV1::new(executor.into(), casm)
    }

    pub fn from_file(contract_path: &str) -> Self {
        let raw_contract_class = get_raw_contract_class(contract_path);
        Self::try_from_json_string(&raw_contract_class)
    }

    /// Compile a contract from a file or get it from the cache.
    pub fn compile_or_get_cached(path: &str) -> Self {
        let cache = COMPILED_NATIVE_CONTRACT_CACHE.read().unwrap();
        if let Some(cached_class) = cache.get(path) {
            return cached_class.clone();
        }
        std::mem::drop(cache);

        let class = NativeCompiledClassV1::from_file(path);
        let mut cache = COMPILED_NATIVE_CONTRACT_CACHE.write().unwrap();
        cache.insert(path.to_string(), class.clone());
        class
    }
}<|MERGE_RESOLUTION|>--- conflicted
+++ resolved
@@ -5,8 +5,6 @@
 use std::sync::{LazyLock, RwLock};
 
 use cairo_lang_starknet_classes::casm_contract_class::CasmContractClass;
-#[cfg(feature = "cairo_native")]
-use cairo_lang_starknet_classes::contract_class::version_id_from_serialized_sierra_program;
 #[cfg(feature = "cairo_native")]
 use cairo_lang_starknet_classes::contract_class::ContractClass as SierraContractClass;
 #[cfg(feature = "cairo_native")]
@@ -255,17 +253,11 @@
 
         let sierra_version = SierraVersion::extract_from_program(&sierra_version_values)
             .expect("Cannot extract sierra version from sierra program");
-        let (sierra_version_id, _) =
-            version_id_from_serialized_sierra_program(&sierra_contract_class.sierra_program)
-                .unwrap();
+
         let executor = AotContractExecutor::new(
             &sierra_program,
             &sierra_contract_class.entry_points_by_type,
-<<<<<<< HEAD
-            sierra_version_id,
-=======
             sierra_version.clone().into(),
->>>>>>> 7682928a
             cairo_native::OptLevel::Default,
         )
         .expect("Cannot compile sierra into native");
@@ -277,7 +269,7 @@
         let casm = CompiledClassV1::try_from((casm_contract_class, sierra_version))
             .expect("Cannot get CompiledClassV1 from CasmContractClass");
 
-        NativeCompiledClassV1::new(executor.into(), casm)
+        NativeCompiledClassV1::new(executor, casm)
     }
 
     pub fn from_file(contract_path: &str) -> Self {
