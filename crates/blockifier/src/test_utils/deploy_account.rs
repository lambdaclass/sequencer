use starknet_api::core::{calculate_contract_address, ClassHash, ContractAddress, Nonce};
use starknet_api::data_availability::DataAvailabilityMode;
use starknet_api::transaction::{
<<<<<<< HEAD
    Calldata, ContractAddressSalt, DeployAccountTransactionV1, DeployAccountTransactionV3, Fee,
    PaymasterData, ResourceBoundsMapping, Tip, TransactionHash, TransactionSignature,
=======
    Calldata,
    ContractAddressSalt,
    DeployAccountTransactionV1,
    DeployAccountTransactionV3,
    DeprecatedResourceBoundsMapping,
    Fee,
    PaymasterData,
    Tip,
    TransactionHash,
    TransactionSignature,
>>>>>>> dbb8cd7b
    TransactionVersion,
};

use crate::test_utils::{default_testing_resource_bounds, NonceManager};
use crate::transaction::transactions::DeployAccountTransaction;

#[derive(Clone)]
pub struct DeployAccountTxArgs {
    pub max_fee: Fee,
    pub signature: TransactionSignature,
    pub deployer_address: ContractAddress,
    pub version: TransactionVersion,
    pub resource_bounds: DeprecatedResourceBoundsMapping,
    pub tip: Tip,
    pub nonce_data_availability_mode: DataAvailabilityMode,
    pub fee_data_availability_mode: DataAvailabilityMode,
    pub paymaster_data: PaymasterData,
    pub nonce: Nonce,
    pub class_hash: ClassHash,
    pub contract_address_salt: ContractAddressSalt,
    pub constructor_calldata: Calldata,
}

impl Default for DeployAccountTxArgs {
    fn default() -> Self {
        DeployAccountTxArgs {
            max_fee: Fee::default(),
            signature: TransactionSignature::default(),
            deployer_address: ContractAddress::default(),
            version: TransactionVersion::THREE,
            resource_bounds: default_testing_resource_bounds(),
            tip: Tip::default(),
            nonce_data_availability_mode: DataAvailabilityMode::L1,
            fee_data_availability_mode: DataAvailabilityMode::L1,
            paymaster_data: PaymasterData::default(),
            nonce: Nonce::default(),
            class_hash: ClassHash::default(),
            contract_address_salt: ContractAddressSalt::default(),
            constructor_calldata: Calldata::default(),
        }
    }
}

/// Utility macro for creating `DeployAccountTxArgs` to reduce boilerplate.
#[macro_export]
macro_rules! deploy_account_tx_args {
    ($($field:ident $(: $value:expr)?),* $(,)?) => {
        $crate::test_utils::deploy_account::DeployAccountTxArgs {
            $($field $(: $value)?,)*
            ..Default::default()
        }
    };
    ($($field:ident $(: $value:expr)?),* , ..$defaults:expr) => {
        $crate::test_utils::deploy_account::DeployAccountTxArgs {
            $($field $(: $value)?,)*
            ..$defaults
        }
    };
}

pub fn deploy_account_tx(
    deploy_tx_args: DeployAccountTxArgs,
    nonce_manager: &mut NonceManager,
) -> DeployAccountTransaction {
    let contract_address = calculate_contract_address(
        deploy_tx_args.contract_address_salt,
        deploy_tx_args.class_hash,
        &deploy_tx_args.constructor_calldata,
        deploy_tx_args.deployer_address,
    )
    .unwrap();

    // TODO: Make TransactionVersion an enum and use match here.
    let tx = if deploy_tx_args.version == TransactionVersion::ONE {
        starknet_api::transaction::DeployAccountTransaction::V1(DeployAccountTransactionV1 {
            max_fee: deploy_tx_args.max_fee,
            signature: deploy_tx_args.signature,
            nonce: nonce_manager.next(contract_address),
            class_hash: deploy_tx_args.class_hash,
            contract_address_salt: deploy_tx_args.contract_address_salt,
            constructor_calldata: deploy_tx_args.constructor_calldata,
        })
    } else if deploy_tx_args.version == TransactionVersion::THREE {
        starknet_api::transaction::DeployAccountTransaction::V3(DeployAccountTransactionV3 {
            signature: deploy_tx_args.signature,
            resource_bounds: deploy_tx_args.resource_bounds,
            tip: deploy_tx_args.tip,
            nonce_data_availability_mode: deploy_tx_args.nonce_data_availability_mode,
            fee_data_availability_mode: deploy_tx_args.fee_data_availability_mode,
            paymaster_data: deploy_tx_args.paymaster_data,
            nonce: nonce_manager.next(contract_address),
            class_hash: deploy_tx_args.class_hash,
            contract_address_salt: deploy_tx_args.contract_address_salt,
            constructor_calldata: deploy_tx_args.constructor_calldata,
        })
    } else {
        panic!("Unsupported transaction version: {:?}.", deploy_tx_args.version)
    };

    DeployAccountTransaction::new(tx, TransactionHash::default(), contract_address)
}<|MERGE_RESOLUTION|>--- conflicted
+++ resolved
@@ -1,21 +1,8 @@
 use starknet_api::core::{calculate_contract_address, ClassHash, ContractAddress, Nonce};
 use starknet_api::data_availability::DataAvailabilityMode;
 use starknet_api::transaction::{
-<<<<<<< HEAD
-    Calldata, ContractAddressSalt, DeployAccountTransactionV1, DeployAccountTransactionV3, Fee,
-    PaymasterData, ResourceBoundsMapping, Tip, TransactionHash, TransactionSignature,
-=======
-    Calldata,
-    ContractAddressSalt,
-    DeployAccountTransactionV1,
-    DeployAccountTransactionV3,
-    DeprecatedResourceBoundsMapping,
-    Fee,
-    PaymasterData,
-    Tip,
-    TransactionHash,
-    TransactionSignature,
->>>>>>> dbb8cd7b
+    Calldata, ContractAddressSalt, DeployAccountTransactionV1, DeployAccountTransactionV3,DeprecatedResourceBoundsMapping, Fee,
+    PaymasterData,  Tip, TransactionHash, TransactionSignature,
     TransactionVersion,
 };
 
