--- conflicted
+++ resolved
@@ -3,15 +3,7 @@
 use rstest::rstest;
 use starknet_api::core::{calculate_contract_address, Nonce};
 use starknet_api::transaction::{
-<<<<<<< HEAD
-    Calldata, ContractAddressSalt, Fee, ResourceBoundsMapping, TransactionSignature,
-=======
-    Calldata,
-    ContractAddressSalt,
-    DeprecatedResourceBoundsMapping,
-    Fee,
-    TransactionSignature,
->>>>>>> dbb8cd7b
+    Calldata, ContractAddressSalt, DeprecatedResourceBoundsMapping, Fee, TransactionSignature,
     TransactionVersion,
 };
 use starknet_api::{calldata, felt};
