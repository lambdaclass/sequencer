use std::collections::HashSet;
use std::hash::RandomState;
use std::marker::PhantomData;
use std::sync::Arc;

use ark_ec::short_weierstrass::{Affine, Projective, SWCurveConfig};
use cairo_native::starknet::{
    BlockInfo,
    ExecutionInfo,
    ExecutionInfoV2,
    Secp256k1Point,
    Secp256r1Point,
    StarknetSyscallHandler,
    SyscallResult,
    TxInfo,
    TxV2Info,
    U256,
};
use cairo_vm::vm::runners::cairo_runner::ExecutionResources;
use num_traits::{ToPrimitive, Zero};
use starknet_api::core::{
    ClassHash,
    ContractAddress,
    EntryPointSelector,
    EthAddress,
    PatriciaKey,
    calculate_contract_address,
};
use starknet_api::data_availability::DataAvailabilityMode;
use starknet_api::deprecated_contract_class::EntryPointType;
use starknet_api::state::StorageKey;
use starknet_api::transaction::{
    Calldata,
    ContractAddressSalt,
    EventContent,
    EventData,
    EventKey,
    L2ToL1Payload,
};
use starknet_types_core::felt::Felt;

use super::utils::{
    big4int_to_u256,
    calculate_resource_bounds,
    contract_address_to_native_felt,
    default_tx_v2_info,
    encode_str_as_felts,
    u256_to_biguint,
};
use crate::abi::constants;
use crate::execution::call_info::{CallInfo, MessageToL1, OrderedEvent, OrderedL2ToL1Message};
use crate::execution::common_hints::ExecutionMode;
use crate::execution::contract_class::ContractClass;
use crate::execution::entry_point::{
    CallEntryPoint,
    CallType,
    ConstructorContext,
    EntryPointExecutionContext,
};
use crate::execution::execution_utils::{execute_deployment, max_fee_for_execution_info};
use crate::execution::syscalls::hint_processor::{
    BLOCK_NUMBER_OUT_OF_RANGE_ERROR,
    INVALID_INPUT_LENGTH_ERROR,
    OUT_OF_GAS_ERROR,
    SyscallCounter,
    SyscallExecutionError,
};
use crate::execution::syscalls::{SyscallSelector, exceeds_event_size_limit};
use crate::state::state_api::State;
use crate::transaction::objects::TransactionInfo;

pub struct NativeSyscallHandler<'state> {
    // Input for execution
    pub state: &'state mut dyn State,
    pub execution_resources: &'state mut ExecutionResources,
    pub execution_context: &'state mut EntryPointExecutionContext,

    // Call information
    pub caller_address: ContractAddress,
    pub contract_address: ContractAddress,
    pub entry_point_selector: Felt,
    pub syscall_counter: SyscallCounter,

    // Execution results
    pub events: Vec<OrderedEvent>,
    pub l2_to_l1_messages: Vec<OrderedL2ToL1Message>,
    pub inner_calls: Vec<CallInfo>,

    // Additional execution result info
    pub storage_read_values: Vec<Felt>,
    pub accessed_storage_keys: HashSet<StorageKey, RandomState>,
}

impl<'state> NativeSyscallHandler<'state> {
    pub fn new(
        state: &'state mut dyn State,
        caller_address: ContractAddress,
        contract_address: ContractAddress,
        entry_point_selector: EntryPointSelector,
        execution_resources: &'state mut ExecutionResources,
        execution_context: &'state mut EntryPointExecutionContext,
    ) -> NativeSyscallHandler<'state> {
        NativeSyscallHandler {
            state,
            caller_address,
            contract_address,
            entry_point_selector: entry_point_selector.0,
            execution_resources,
            execution_context,
            events: Vec::new(),
            l2_to_l1_messages: Vec::new(),
            inner_calls: Vec::new(),
            storage_read_values: Vec::new(),
            accessed_storage_keys: HashSet::new(),
            syscall_counter: Default::default(),
        }
    }

    pub fn execute_inner_call(
        &mut self,
        entry_point: CallEntryPoint,
        remaining_gas: &mut u64,
    ) -> SyscallResult<CallInfo> {
        let call_info = entry_point
            .execute(self.state, self.execution_resources, self.execution_context)
            .map_err(|e| encode_str_as_felts(&e.to_string()))?;
        let retdata = call_info.execution.retdata.0.clone();

        if call_info.execution.failed {
            // In VM it's wrapped into `SyscallExecutionError::SyscallError`
            return Err(retdata);
        }

        update_remaining_gas(remaining_gas, &call_info);

        self.inner_calls.push(call_info.clone());

        Ok(call_info)
    }

<<<<<<< HEAD
=======
    pub fn update_remaining_gas(&mut self, remaining_gas: &mut u64, call_info: &CallInfo) {
        // pass the reference to the function
        update_remaining_gas(remaining_gas, call_info);
    }

>>>>>>> b7ff5f3d
    pub fn increment_syscall_count_by(&mut self, selector: &SyscallSelector, n: usize) {
        let syscall_count = self.syscall_counter.entry(*selector).or_default();
        *syscall_count += n;
    }

    fn increment_syscall_count(&mut self, selector: &SyscallSelector) {
        self.increment_syscall_count_by(selector, 1);
    }

    // We need to have this function since in VM we have `execute_syscall` method, which is handling
    // all gas-related logics and additional metadata (like `SyscallCounter`). In the native,
    // syscalls are called directly, so we need to implement this logic here
    pub fn pre_execute_syscall(
        &mut self,
        remaining_gas: &mut u64,
<<<<<<< HEAD
        syscall_selector: SyscallSelector,
        syscall_gas_cost: u64,
    ) -> SyscallResult<()> {
        // Increment the syscall counter. For Keccak syscall count is calculated by the number of
        // steps
        if syscall_selector != SyscallSelector::Keccak {
            self.increment_syscall_count(&syscall_selector);
        }

        // Refund `SYSCALL_BASE_GAS_COST` as it was pre-charged.
        let required_gas =
            syscall_gas_cost - self.execution_context.gas_costs().syscall_base_gas_cost;

        if *remaining_gas < required_gas {
            //  Out of gas failure.
            return Err(vec![Felt::from_hex(OUT_OF_GAS_ERROR).unwrap()]);
        }

        *remaining_gas -= required_gas;

        Ok(())
    }

    pub fn pre_execute_syscall_gasu64(
        &mut self,
        remaining_gas: &mut u64,
=======
>>>>>>> b7ff5f3d
        syscall_selector: SyscallSelector,
        syscall_gas_cost: u64,
    ) -> SyscallResult<()> {
        // Increment the syscall counter. For Keccak syscall count is calculated by the number of
        // steps
        if syscall_selector != SyscallSelector::Keccak {
            self.increment_syscall_count(&syscall_selector);
        }

        // Refund `SYSCALL_BASE_GAS_COST` as it was pre-charged.
<<<<<<< HEAD
        let required_gas =
            syscall_gas_cost - self.execution_context.gas_costs().syscall_base_gas_cost;
=======
        let required_gas = syscall_gas_cost - self.execution_context.gas_costs().syscall_base_gas_cost;
>>>>>>> b7ff5f3d

        if *remaining_gas < required_gas {
            //  Out of gas failure.
            return Err(vec![Felt::from_hex(OUT_OF_GAS_ERROR).unwrap()]);
        }

        *remaining_gas -= required_gas;

        Ok(())
    }
}

impl<'state> StarknetSyscallHandler for &mut NativeSyscallHandler<'state> {
    fn get_block_hash(
        &mut self,
        block_number: u64,
        remaining_gas: &mut u64,
    ) -> SyscallResult<Felt> {
        self.pre_execute_syscall(
            remaining_gas,
            SyscallSelector::GetBlockHash,
            self.execution_context.gas_costs().get_block_hash_gas_cost,
        )?;

        if self.execution_context.execution_mode == ExecutionMode::Validate {
            let err = SyscallExecutionError::InvalidSyscallInExecutionMode {
                syscall_name: "get_block_hash".to_string(),
                execution_mode: ExecutionMode::Validate,
            };

            return Err(encode_str_as_felts(&err.to_string()));
        }

        let current_block_number =
            self.execution_context.tx_context.block_context.block_info.block_number.0;

        if current_block_number < constants::STORED_BLOCK_HASH_BUFFER
            || block_number > current_block_number - constants::STORED_BLOCK_HASH_BUFFER
        {
            // `panic` is unreachable in this case, also this is covered by tests so we can safely
            // unwrap
            let out_of_range_felt = Felt::from_hex(BLOCK_NUMBER_OUT_OF_RANGE_ERROR).unwrap();

            // This error is wrapped into a `SyscallExecutionError::SyscallError` in the VM
            // implementation, but here it would be more convenient to return it directly, since
            // wrapping it like VM does will result in a double encoding to felts, which adds extra
            // layer of complication
            return Err(vec![out_of_range_felt]);
        }

        let key = StorageKey::try_from(Felt::from(block_number))
            .map_err(|e| encode_str_as_felts(&e.to_string()))?;
        let block_hash_address =
            ContractAddress::try_from(Felt::from(constants::BLOCK_HASH_CONTRACT_ADDRESS))
                .map_err(|e| encode_str_as_felts(&e.to_string()))?;

        match self.state.get_storage_at(block_hash_address, key) {
            Ok(value) => Ok(value),
            Err(e) => Err(encode_str_as_felts(&e.to_string())),
        }
    }

    fn get_execution_info(&mut self, remaining_gas: &mut u64) -> SyscallResult<ExecutionInfo> {
        self.pre_execute_syscall(
            remaining_gas,
            SyscallSelector::GetExecutionInfo,
            self.execution_context.gas_costs().get_execution_info_gas_cost,
        )?;

        let block_info = &self.execution_context.tx_context.block_context.block_info;
        let native_block_info: BlockInfo = if self.execution_context.execution_mode
            == ExecutionMode::Validate
        {
            // TODO: Literal copy from get execution info v2, could be refactored
            let versioned_constants = self.execution_context.versioned_constants();
            let block_number = block_info.block_number.0;
            let block_timestamp = block_info.block_timestamp.0;
            // Round down to the nearest multiple of validate_block_number_rounding.
            let validate_block_number_rounding =
                versioned_constants.get_validate_block_number_rounding();
            let rounded_block_number =
                (block_number / validate_block_number_rounding) * validate_block_number_rounding;
            // Round down to the nearest multiple of validate_timestamp_rounding.
            let validate_timestamp_rounding = versioned_constants.get_validate_timestamp_rounding();
            let rounded_timestamp =
                (block_timestamp / validate_timestamp_rounding) * validate_timestamp_rounding;
            BlockInfo {
                block_number: rounded_block_number,
                block_timestamp: rounded_timestamp,
                sequencer_address: Felt::ZERO,
            }
        } else {
            BlockInfo {
                block_number: block_info.block_number.0,
                block_timestamp: block_info.block_timestamp.0,
                sequencer_address: contract_address_to_native_felt(block_info.sequencer_address),
            }
        };

        let tx_info = &self.execution_context.tx_context.tx_info;
        let native_tx_info = TxInfo {
            version: tx_info.version().0,
            account_contract_address: contract_address_to_native_felt(tx_info.sender_address()),
            max_fee: tx_info.max_fee().unwrap_or_default().0,
            signature: tx_info.signature().0,
            transaction_hash: tx_info.transaction_hash().0,
            chain_id: Felt::from_hex(
                &self.execution_context.tx_context.block_context.chain_info.chain_id.as_hex(),
            )
            .unwrap(),
            nonce: tx_info.nonce().0,
        };

        let caller_address = contract_address_to_native_felt(self.caller_address);
        let contract_address = contract_address_to_native_felt(self.contract_address);
        let entry_point_selector = self.entry_point_selector;

        Ok(ExecutionInfo {
            block_info: native_block_info,
            tx_info: native_tx_info,
            caller_address,
            contract_address,
            entry_point_selector,
        })
    }

<<<<<<< HEAD
    fn get_execution_info_v2(&mut self, remaining_gas: &mut u64) -> SyscallResult<ExecutionInfoV2> {
=======
    fn get_execution_info_v2(
        &mut self,
        remaining_gas: &mut u64,
    ) -> SyscallResult<ExecutionInfoV2> {
>>>>>>> b7ff5f3d
        self.pre_execute_syscall(
            remaining_gas,
            SyscallSelector::GetExecutionInfo,
            self.execution_context.gas_costs().get_execution_info_gas_cost,
        )?;

        // Get Block Info
        let block_info = &self.execution_context.tx_context.block_context.block_info;
        let native_block_info: BlockInfo = if self.execution_context.execution_mode
            == ExecutionMode::Validate
        {
            let versioned_constants = self.execution_context.versioned_constants();
            let block_number = block_info.block_number.0;
            let block_timestamp = block_info.block_timestamp.0;
            // Round down to the nearest multiple of validate_block_number_rounding.
            let validate_block_number_rounding =
                versioned_constants.get_validate_block_number_rounding();
            let rounded_block_number =
                (block_number / validate_block_number_rounding) * validate_block_number_rounding;
            // Round down to the nearest multiple of validate_timestamp_rounding.
            let validate_timestamp_rounding = versioned_constants.get_validate_timestamp_rounding();
            let rounded_timestamp =
                (block_timestamp / validate_timestamp_rounding) * validate_timestamp_rounding;
            BlockInfo {
                block_number: rounded_block_number,
                block_timestamp: rounded_timestamp,
                sequencer_address: Felt::ZERO,
            }
        } else {
            BlockInfo {
                block_number: block_info.block_number.0,
                block_timestamp: block_info.block_timestamp.0,
                sequencer_address: contract_address_to_native_felt(block_info.sequencer_address),
            }
        };

        // Get Transaction Info
        let tx_info = &self.execution_context.tx_context.tx_info;
        let mut native_tx_info = TxV2Info {
            version: tx_info.signed_version().0,
            account_contract_address: contract_address_to_native_felt(tx_info.sender_address()),
            max_fee: max_fee_for_execution_info(tx_info).to_u128().unwrap(),
            signature: tx_info.signature().0,
            transaction_hash: tx_info.transaction_hash().0,
            chain_id: Felt::from_hex(
                &self.execution_context.tx_context.block_context.chain_info.chain_id.as_hex(),
            )
            .unwrap(),
            nonce: tx_info.nonce().0,
            ..default_tx_v2_info()
        };
        // If handling V3 transaction fill the "default" fields
        if let TransactionInfo::Current(context) = tx_info {
            let to_u32 = |x| match x {
                DataAvailabilityMode::L1 => 0,
                DataAvailabilityMode::L2 => 1,
            };
            native_tx_info = TxV2Info {
                resource_bounds: calculate_resource_bounds(context)?,
                tip: context.tip.0.into(),
                paymaster_data: context.paymaster_data.0.clone(),
                nonce_data_availability_mode: to_u32(context.nonce_data_availability_mode),
                fee_data_availability_mode: to_u32(context.fee_data_availability_mode),
                account_deployment_data: context.account_deployment_data.0.clone(),
                ..native_tx_info
            };
        }

        let caller_address = contract_address_to_native_felt(self.caller_address);
        let contract_address = contract_address_to_native_felt(self.contract_address);
        let entry_point_selector = self.entry_point_selector;

        Ok(ExecutionInfoV2 {
            block_info: native_block_info,
            tx_info: native_tx_info,
            caller_address,
            contract_address,
            entry_point_selector,
        })
    }

    fn deploy(
        &mut self,
        class_hash: Felt,
        contract_address_salt: Felt,
        calldata: &[Felt],
        deploy_from_zero: bool,
        remaining_gas: &mut u64,
    ) -> SyscallResult<(Felt, Vec<Felt>)> {
        self.pre_execute_syscall(
            remaining_gas,
            SyscallSelector::Deploy,
            self.execution_context.gas_costs().deploy_gas_cost,
        )?;

        let deployer_address =
            if deploy_from_zero { ContractAddress::default() } else { self.contract_address };

        let class_hash = ClassHash(class_hash);
        let wrapper_calldata = Calldata(Arc::new(calldata.to_vec()));
        let calculated_contract_address = calculate_contract_address(
            ContractAddressSalt(contract_address_salt),
            class_hash,
            &wrapper_calldata,
            deployer_address,
        )
        .map_err(|err| encode_str_as_felts(&err.to_string()))?;

        let ctor_context = ConstructorContext {
            class_hash,
            code_address: Some(calculated_contract_address),
            storage_address: calculated_contract_address,
            caller_address: deployer_address,
        };

        let call_info = execute_deployment(
            self.state,
            self.execution_resources,
            self.execution_context,
            ctor_context,
            wrapper_calldata,
            // Warning: converting of reference would create a new reference to different data,
            // example:
            //     let mut a: u128 = 1;
            //     let a_ref: &mut u64 = &mut a;
            //
            //     let mut b: u64 = u64::try_from(*a_ref).unwrap();
            //
            //     assert_eq!(b, 1);
            //
            //     b += 1;
            //
            //     assert_eq!(b, 2);
            //     assert_eq!(a, 1);
            // in this case we don't pass a reference, so everything is OK, but still can cause
            // conversion issues
            *remaining_gas,
        )
        .map_err(|error| encode_str_as_felts(&error.to_string()))?;

        update_remaining_gas(remaining_gas, &call_info);

        let return_data = call_info.execution.retdata.0[..].to_vec();
        let contract_address_felt = Felt::from(calculated_contract_address);

        self.inner_calls.push(call_info);

        Ok((contract_address_felt, return_data))
    }

    fn replace_class(&mut self, class_hash: Felt, remaining_gas: &mut u64) -> SyscallResult<()> {
        self.pre_execute_syscall(
            remaining_gas,
            SyscallSelector::ReplaceClass,
            self.execution_context.gas_costs().replace_class_gas_cost,
        )?;

        let class_hash = ClassHash(class_hash);
        let contract_class = self
            .state
            .get_compiled_contract_class(class_hash)
            .map_err(|e| encode_str_as_felts(&e.to_string()))?;

        match contract_class {
            ContractClass::V0(_) => Err(encode_str_as_felts(
                &SyscallExecutionError::ForbiddenClassReplacement { class_hash }.to_string(),
            )),
            ContractClass::V1(_) | ContractClass::V1Native(_) => {
                self.state
                    .set_class_hash_at(self.contract_address, class_hash)
                    .map_err(|e| encode_str_as_felts(&e.to_string()))?;

                Ok(())
            }
        }
    }

    fn library_call(
        &mut self,
        class_hash: Felt,
        function_selector: Felt,
        calldata: &[Felt],
        remaining_gas: &mut u64,
    ) -> SyscallResult<Vec<Felt>> {
        self.pre_execute_syscall(
            remaining_gas,
            SyscallSelector::LibraryCall,
            self.execution_context.gas_costs().library_call_gas_cost,
        )?;

        let class_hash = ClassHash(class_hash);

        let wrapper_calldata = Calldata(Arc::new(calldata.to_vec()));

        let entry_point = CallEntryPoint {
            class_hash: Some(class_hash),
            code_address: None,
            entry_point_type: EntryPointType::External,
            entry_point_selector: EntryPointSelector(function_selector),
            calldata: wrapper_calldata,
            // The call context remains the same in a library call.
            storage_address: self.contract_address,
            caller_address: self.caller_address,
            call_type: CallType::Delegate,
            initial_gas: *remaining_gas,
        };

        let retdata = self
            .execute_inner_call(entry_point, remaining_gas)
            .map(|call_info| call_info.execution.retdata.0.clone())?;

        Ok(retdata)
    }

    fn call_contract(
        &mut self,
        address: Felt,
        entry_point_selector: Felt,
        calldata: &[Felt],
        remaining_gas: &mut u64,
    ) -> SyscallResult<Vec<Felt>> {
        self.pre_execute_syscall(
            remaining_gas,
            SyscallSelector::CallContract,
            self.execution_context.gas_costs().call_contract_gas_cost,
        )?;

        let contract_address = ContractAddress::try_from(address)
            .map_err(|error| encode_str_as_felts(&error.to_string()))?;

        if self.execution_context.execution_mode == ExecutionMode::Validate
            && self.contract_address != contract_address
        {
            let err = SyscallExecutionError::InvalidSyscallInExecutionMode {
                syscall_name: "call_contract".to_string(),
                execution_mode: ExecutionMode::Validate,
            };

            return Err(encode_str_as_felts(&err.to_string()));
        }

        let wrapper_calldata = Calldata(Arc::new(calldata.to_vec()));

        let entry_point = CallEntryPoint {
            class_hash: None,
            code_address: Some(contract_address),
            entry_point_type: EntryPointType::External,
            entry_point_selector: EntryPointSelector(entry_point_selector),
            calldata: wrapper_calldata,
            storage_address: contract_address,
            caller_address: self.contract_address,
            call_type: CallType::Call,
            initial_gas: *remaining_gas,
        };

        let retdata = self
            .execute_inner_call(entry_point, remaining_gas)
            .map(|call_info| call_info.execution.retdata.0.clone())?;

        Ok(retdata)
    }

    fn storage_read(
        &mut self,
        _address_domain: u32,
        address: Felt,
        remaining_gas: &mut u64,
    ) -> SyscallResult<Felt> {
        self.pre_execute_syscall(
            remaining_gas,
            SyscallSelector::StorageRead,
            self.execution_context.gas_costs().storage_read_gas_cost,
        )?;

        let key = StorageKey(
            PatriciaKey::try_from(address).map_err(|e| encode_str_as_felts(&e.to_string()))?,
        );

        let read_result = self.state.get_storage_at(self.contract_address, key);
        let value = read_result.map_err(|e| encode_str_as_felts(&e.to_string()))?;

        self.accessed_storage_keys.insert(key);
        self.storage_read_values.push(value);

        Ok(value)
    }

    fn storage_write(
        &mut self,
        _address_domain: u32,
        address: Felt,
        value: Felt,
        remaining_gas: &mut u64,
    ) -> SyscallResult<()> {
        self.pre_execute_syscall(
            remaining_gas,
            SyscallSelector::StorageWrite,
            self.execution_context.gas_costs().storage_write_gas_cost,
        )?;

        let key = StorageKey(
            PatriciaKey::try_from(address).map_err(|e| encode_str_as_felts(&e.to_string()))?,
        );
        self.accessed_storage_keys.insert(key);

        let write_result = self.state.set_storage_at(self.contract_address, key, value);
        write_result.map_err(|e| encode_str_as_felts(&e.to_string()))?;

        Ok(())
    }

    fn emit_event(
        &mut self,
        keys: &[Felt],
        data: &[Felt],
        remaining_gas: &mut u64,
    ) -> SyscallResult<()> {
        self.pre_execute_syscall(
            remaining_gas,
            SyscallSelector::EmitEvent,
            self.execution_context.gas_costs().emit_event_gas_cost,
        )?;

        let order = self.execution_context.n_emitted_events;
        let event = EventContent {
            keys: keys.iter().copied().map(EventKey).collect(),
            data: EventData(data.to_vec()),
        };

        exceeds_event_size_limit(
            self.execution_context.versioned_constants(),
            self.execution_context.n_emitted_events + 1,
            &event,
        )
        .map_err(|e| encode_str_as_felts(&e.to_string()))?;

        self.events.push(OrderedEvent { order, event });
        self.execution_context.n_emitted_events += 1;

        Ok(())
    }

    fn send_message_to_l1(
        &mut self,
        to_address: Felt,
        payload: &[Felt],
        remaining_gas: &mut u64,
    ) -> SyscallResult<()> {
        self.pre_execute_syscall(
            remaining_gas,
            SyscallSelector::SendMessageToL1,
            self.execution_context.gas_costs().send_message_to_l1_gas_cost,
        )?;

        let order = self.execution_context.n_sent_messages_to_l1;

        self.l2_to_l1_messages.push(OrderedL2ToL1Message {
            order,
            message: MessageToL1 {
                to_address: EthAddress::try_from(to_address)
                    .map_err(|e| encode_str_as_felts(&e.to_string()))?,
                payload: L2ToL1Payload(payload.to_vec()),
            },
        });

        self.execution_context.n_sent_messages_to_l1 += 1;

        Ok(())
    }

    fn keccak(&mut self, input: &[u64], remaining_gas: &mut u64) -> SyscallResult<U256> {
        self.pre_execute_syscall(
            remaining_gas,
            SyscallSelector::Keccak,
            self.execution_context.gas_costs().keccak_gas_cost,
        )?;

        const KECCAK_FULL_RATE_IN_WORDS: usize = 17;

        let length = input.len();
        let (n_rounds, remainder) = num_integer::div_rem(length, KECCAK_FULL_RATE_IN_WORDS);

        if remainder != 0 {
            // In VM this error is wrapped into `SyscallExecutionError::SyscallError`
            return Err(vec![Felt::from_hex(INVALID_INPUT_LENGTH_ERROR).unwrap()]);
        }

        // TODO(Ori, 1/2/2024): Write an indicative expect message explaining why the conversion
        // works.
        let n_rounds_as_u64 = u64::try_from(n_rounds).expect("Failed to convert usize to u64.");
<<<<<<< HEAD
        let gas_cost =
            n_rounds_as_u64 * self.execution_context.gas_costs().keccak_round_cost_gas_cost;
=======
        let gas_cost = n_rounds_as_u64 * self.execution_context.gas_costs().keccak_round_cost_gas_cost;
>>>>>>> b7ff5f3d

        if gas_cost > *remaining_gas {
            // In VM this error is wrapped into `SyscallExecutionError::SyscallError`
            return Err(vec![Felt::from_hex(OUT_OF_GAS_ERROR).unwrap()]);
        }
        *remaining_gas -= gas_cost;

        self.increment_syscall_count_by(&SyscallSelector::Keccak, n_rounds);

        let mut state = [0u64; 25];
        for chunk in input.chunks(KECCAK_FULL_RATE_IN_WORDS) {
            for (i, val) in chunk.iter().enumerate() {
                state[i] ^= val;
            }
            keccak::f1600(&mut state)
        }

        Ok(U256 {
            hi: u128::from(state[2]) | (u128::from(state[3]) << 64),
            lo: u128::from(state[0]) | (u128::from(state[1]) << 64),
        })
    }

    // The secp256 syscalls are implement in impl<Curve: SWCurveConfig> SecpHintProcessor<Curve>
    // The trait methods are responsible for routing to the correct hint processor (r1 or k1).

    fn secp256k1_new(
        &mut self,
        x: U256,
        y: U256,
        remaining_gas: &mut u64,
    ) -> SyscallResult<Option<Secp256k1Point>> {
        self.pre_execute_syscall(
            remaining_gas,
            SyscallSelector::Secp256k1New,
            self.execution_context.gas_costs().secp256k1_new_gas_cost,
        )?;

        Secp256Point::new(x, y).map(|op| op.map(|p| p.into()))
    }

    fn secp256k1_add(
        &mut self,
        p0: Secp256k1Point,
        p1: Secp256k1Point,
        remaining_gas: &mut u64,
    ) -> SyscallResult<Secp256k1Point> {
        self.pre_execute_syscall(
            remaining_gas,
            SyscallSelector::Secp256k1Add,
            self.execution_context.gas_costs().secp256k1_add_gas_cost,
        )?;

        Ok(Secp256Point::add(p0.into(), p1.into()).into())
    }

    fn secp256k1_mul(
        &mut self,
        p: Secp256k1Point,
        m: U256,
        remaining_gas: &mut u64,
    ) -> SyscallResult<Secp256k1Point> {
        self.pre_execute_syscall(
            remaining_gas,
            SyscallSelector::Secp256k1Mul,
            self.execution_context.gas_costs().secp256k1_mul_gas_cost,
        )?;

        Ok(Secp256Point::mul(p.into(), m).into())
    }

    fn secp256k1_get_point_from_x(
        &mut self,
        x: U256,
        y_parity: bool,
        remaining_gas: &mut u64,
    ) -> SyscallResult<Option<Secp256k1Point>> {
        self.pre_execute_syscall(
            remaining_gas,
            SyscallSelector::Secp256k1GetPointFromX,
            self.execution_context.gas_costs().secp256k1_get_point_from_x_gas_cost,
        )?;

        Secp256Point::get_point_from_x(x, y_parity).map(|op| op.map(|p| p.into()))
    }

    fn secp256k1_get_xy(
        &mut self,
        p: Secp256k1Point,
        remaining_gas: &mut u64,
    ) -> SyscallResult<(U256, U256)> {
        self.pre_execute_syscall(
            remaining_gas,
            SyscallSelector::Secp256k1GetXy,
            self.execution_context.gas_costs().secp256k1_get_xy_gas_cost,
        )?;

        Ok((p.x, p.y))
    }

    fn secp256r1_new(
        &mut self,
        x: U256,
        y: U256,
        remaining_gas: &mut u64,
    ) -> SyscallResult<Option<Secp256r1Point>> {
        self.pre_execute_syscall(
            remaining_gas,
            SyscallSelector::Secp256r1New,
            self.execution_context.gas_costs().secp256r1_new_gas_cost,
        )?;

        Secp256Point::new(x, y).map(|op| op.map(|p| p.into()))
    }

    fn secp256r1_add(
        &mut self,
        p0: Secp256r1Point,
        p1: Secp256r1Point,
        remaining_gas: &mut u64,
    ) -> SyscallResult<Secp256r1Point> {
        self.pre_execute_syscall(
            remaining_gas,
            SyscallSelector::Secp256r1Add,
            self.execution_context.gas_costs().secp256r1_add_gas_cost,
        )?;

        Ok(Secp256Point::add(p0.into(), p1.into()).into())
    }

    fn secp256r1_mul(
        &mut self,
        p: Secp256r1Point,
        m: U256,
        remaining_gas: &mut u64,
    ) -> SyscallResult<Secp256r1Point> {
        self.pre_execute_syscall(
            remaining_gas,
            SyscallSelector::Secp256r1Mul,
            self.execution_context.gas_costs().secp256r1_mul_gas_cost,
        )?;

        Ok(Secp256Point::mul(p.into(), m).into())
    }

    fn secp256r1_get_point_from_x(
        &mut self,
        x: U256,
        y_parity: bool,
        remaining_gas: &mut u64,
    ) -> SyscallResult<Option<Secp256r1Point>> {
        self.pre_execute_syscall(
            remaining_gas,
            SyscallSelector::Secp256r1GetPointFromX,
            self.execution_context.gas_costs().secp256r1_get_point_from_x_gas_cost,
        )?;

        Secp256Point::get_point_from_x(x, y_parity).map(|op| op.map(|p| p.into()))
    }

    fn secp256r1_get_xy(
        &mut self,
        p: Secp256r1Point,
        remaining_gas: &mut u64,
    ) -> SyscallResult<(U256, U256)> {
        self.pre_execute_syscall(
            remaining_gas,
            SyscallSelector::Secp256r1GetXy,
            self.execution_context.gas_costs().secp256r1_get_xy_gas_cost,
        )?;

        Ok((p.x, p.y))
    }

    fn sha256_process_block(
        &mut self,
        prev_state: &mut [u32; 8],
        current_block: &[u32; 16],
        remaining_gas: &mut u64,
    ) -> SyscallResult<()> {
        self.pre_execute_syscall(
            remaining_gas,
            SyscallSelector::Sha256ProcessBlock,
            self.execution_context.gas_costs().sha256_process_block_gas_cost,
        )?;

        let data_as_bytes = sha2::digest::generic_array::GenericArray::from_exact_iter(
            current_block.iter().flat_map(|x| x.to_be_bytes()),
        )
        .expect(
            "u32.to_be_bytes() returns 4 bytes, and data.len() == 16. So data contains 64 bytes.",
        );
        sha2::compress256(prev_state, &[data_as_bytes]);
        Ok(())
    }

    fn get_class_hash_at(
        &mut self,
        _contract_address: Felt,
        _remaining_gas: &mut u64,
    ) -> SyscallResult<Felt> {
        todo!()
    }
}

pub mod sierra_emu_impl {
    use std::sync::Arc;

    use num_traits::ToPrimitive;
    use sierra_emu::starknet::{
        BlockInfo,
        ExecutionInfo,
        ExecutionInfoV2,
        ResourceBounds,
        Secp256k1Point,
        Secp256r1Point,
        SyscallResult,
        TxInfo,
        TxV2Info,
        U256,
    };
    use starknet_api::core::{
        ClassHash,
        ContractAddress,
        EntryPointSelector,
        EthAddress,
        PatriciaKey,
        calculate_contract_address,
    };
    use starknet_api::data_availability::DataAvailabilityMode;
    use starknet_api::deprecated_contract_class::EntryPointType;
    use starknet_api::state::StorageKey;
    use starknet_api::transaction::{
        Calldata,
        ContractAddressSalt,
        EventContent,
        EventData,
        EventKey,
        L2ToL1Payload,
    };
    use starknet_types_core::felt::Felt;

    use super::{NativeSyscallHandler, Secp256Point, to_u256_native};
    use crate::abi::constants;
    use crate::execution::call_info::{MessageToL1, OrderedEvent, OrderedL2ToL1Message};
    use crate::execution::common_hints::ExecutionMode;
    use crate::execution::contract_class::ContractClass;
    use crate::execution::entry_point::{CallEntryPoint, CallType, ConstructorContext};
    use crate::execution::execution_utils::{execute_deployment, max_fee_for_execution_info};
    use crate::execution::native::utils::{
        calculate_resource_bounds,
        contract_address_to_native_felt,
        default_tx_v2_info_sierra_emu,
        encode_str_as_felts,
    };
    use crate::execution::syscalls::hint_processor::{
        BLOCK_NUMBER_OUT_OF_RANGE_ERROR,
        INVALID_INPUT_LENGTH_ERROR,
        OUT_OF_GAS_ERROR,
        SyscallExecutionError,
    };
    use crate::execution::syscalls::{SyscallSelector, exceeds_event_size_limit};
    use crate::transaction::objects::TransactionInfo;
    use crate::transaction::transaction_utils::update_remaining_gas;

    impl<'state> sierra_emu::starknet::StarknetSyscallHandler for &mut NativeSyscallHandler<'state> {
        fn get_block_hash(
            &mut self,
            block_number: u64,
            remaining_gas: &mut u64,
        ) -> SyscallResult<Felt> {
            self.pre_execute_syscall_gasu64(
                remaining_gas,
                SyscallSelector::GetBlockHash,
                self.execution_context.gas_costs().get_block_hash_gas_cost,
            )?;

            if self.execution_context.execution_mode == ExecutionMode::Validate {
                let err = SyscallExecutionError::InvalidSyscallInExecutionMode {
                    syscall_name: "get_block_hash".to_string(),
                    execution_mode: ExecutionMode::Validate,
                };

                return Err(encode_str_as_felts(&err.to_string()));
            }

            let current_block_number =
                self.execution_context.tx_context.block_context.block_info.block_number.0;

            if current_block_number < constants::STORED_BLOCK_HASH_BUFFER
                || block_number > current_block_number - constants::STORED_BLOCK_HASH_BUFFER
            {
                // `panic` is unreachable in this case, also this is covered by tests so we can
                // safely unwrap
                let out_of_range_felt = Felt::from_hex(BLOCK_NUMBER_OUT_OF_RANGE_ERROR).unwrap();

                // This error is wrapped into a `SyscallExecutionError::SyscallError` in the VM
                // implementation, but here it would be more convenient to return it directly, since
                // wrapping it like VM does will result in a double encoding to felts, which adds
                // extra layer of complication
                return Err(vec![out_of_range_felt]);
            }

            let key = StorageKey::try_from(Felt::from(block_number))
                .map_err(|e| encode_str_as_felts(&e.to_string()))?;
            let block_hash_address =
                ContractAddress::try_from(Felt::from(constants::BLOCK_HASH_CONTRACT_ADDRESS))
                    .map_err(|e| encode_str_as_felts(&e.to_string()))?;

            match self.state.get_storage_at(block_hash_address, key) {
                Ok(value) => Ok(value),
                Err(e) => Err(encode_str_as_felts(&e.to_string())),
            }
        }

        fn get_execution_info(&mut self, remaining_gas: &mut u64) -> SyscallResult<ExecutionInfo> {
<<<<<<< HEAD
            self.pre_execute_syscall_gasu64(
=======
            self.pre_execute_syscall(
>>>>>>> b7ff5f3d
                remaining_gas,
                SyscallSelector::GetExecutionInfo,
                self.execution_context.gas_costs().get_execution_info_gas_cost,
            )?;

            let block_info = &self.execution_context.tx_context.block_context.block_info;
            let native_block_info: BlockInfo =
                if self.execution_context.execution_mode == ExecutionMode::Validate {
                    // TODO: Literal copy from get execution info v2, could be refactored
                    let versioned_constants = self.execution_context.versioned_constants();
                    let block_number = block_info.block_number.0;
                    let block_timestamp = block_info.block_timestamp.0;
                    // Round down to the nearest multiple of validate_block_number_rounding.
                    let validate_block_number_rounding =
                        versioned_constants.get_validate_block_number_rounding();
                    let rounded_block_number = (block_number / validate_block_number_rounding)
                        * validate_block_number_rounding;
                    // Round down to the nearest multiple of validate_timestamp_rounding.
                    let validate_timestamp_rounding =
                        versioned_constants.get_validate_timestamp_rounding();
                    let rounded_timestamp = (block_timestamp / validate_timestamp_rounding)
                        * validate_timestamp_rounding;
                    BlockInfo {
                        block_number: rounded_block_number,
                        block_timestamp: rounded_timestamp,
                        sequencer_address: Felt::ZERO,
                    }
                } else {
                    BlockInfo {
                        block_number: block_info.block_number.0,
                        block_timestamp: block_info.block_timestamp.0,
                        sequencer_address: contract_address_to_native_felt(
                            block_info.sequencer_address,
                        ),
                    }
                };

            let tx_info = &self.execution_context.tx_context.tx_info;
            let native_tx_info = TxInfo {
                version: tx_info.version().0,
                account_contract_address: contract_address_to_native_felt(tx_info.sender_address()),
                max_fee: tx_info.max_fee().unwrap_or_default().0,
                signature: tx_info.signature().0,
                transaction_hash: tx_info.transaction_hash().0,
                chain_id: Felt::from_hex(
                    &self.execution_context.tx_context.block_context.chain_info.chain_id.as_hex(),
                )
                .unwrap(),
                nonce: tx_info.nonce().0,
            };

            let caller_address = contract_address_to_native_felt(self.caller_address);
            let contract_address = contract_address_to_native_felt(self.contract_address);
            let entry_point_selector = self.entry_point_selector;

            Ok(ExecutionInfo {
                block_info: native_block_info,
                tx_info: native_tx_info,
                caller_address,
                contract_address,
                entry_point_selector,
            })
        }

        fn get_execution_info_v2(
            &mut self,
            remaining_gas: &mut u64,
        ) -> SyscallResult<ExecutionInfoV2> {
            self.pre_execute_syscall_gasu64(
                remaining_gas,
                SyscallSelector::GetExecutionInfo,
                self.execution_context.gas_costs().get_execution_info_gas_cost,
            )?;

            // Get Block Info
            let block_info = &self.execution_context.tx_context.block_context.block_info;
            let native_block_info: BlockInfo =
                if self.execution_context.execution_mode == ExecutionMode::Validate {
                    let versioned_constants = self.execution_context.versioned_constants();
                    let block_number = block_info.block_number.0;
                    let block_timestamp = block_info.block_timestamp.0;
                    // Round down to the nearest multiple of validate_block_number_rounding.
                    let validate_block_number_rounding =
                        versioned_constants.get_validate_block_number_rounding();
                    let rounded_block_number = (block_number / validate_block_number_rounding)
                        * validate_block_number_rounding;
                    // Round down to the nearest multiple of validate_timestamp_rounding.
                    let validate_timestamp_rounding =
                        versioned_constants.get_validate_timestamp_rounding();
                    let rounded_timestamp = (block_timestamp / validate_timestamp_rounding)
                        * validate_timestamp_rounding;
                    BlockInfo {
                        block_number: rounded_block_number,
                        block_timestamp: rounded_timestamp,
                        sequencer_address: Felt::ZERO,
                    }
                } else {
                    BlockInfo {
                        block_number: block_info.block_number.0,
                        block_timestamp: block_info.block_timestamp.0,
                        sequencer_address: contract_address_to_native_felt(
                            block_info.sequencer_address,
                        ),
                    }
                };

            // Get Transaction Info
            let tx_info = &self.execution_context.tx_context.tx_info;
            let mut native_tx_info = TxV2Info {
                version: tx_info.signed_version().0,
                account_contract_address: contract_address_to_native_felt(tx_info.sender_address()),
                max_fee: max_fee_for_execution_info(tx_info).to_u128().unwrap(),
                signature: tx_info.signature().0,
                transaction_hash: tx_info.transaction_hash().0,
                chain_id: Felt::from_hex(
                    &self.execution_context.tx_context.block_context.chain_info.chain_id.as_hex(),
                )
                .unwrap(),
                nonce: tx_info.nonce().0,
                ..default_tx_v2_info_sierra_emu()
            };
            // If handling V3 transaction fill the "default" fields
            if let TransactionInfo::Current(context) = tx_info {
                let to_u32 = |x| match x {
                    DataAvailabilityMode::L1 => 0,
                    DataAvailabilityMode::L2 => 1,
                };
                native_tx_info = TxV2Info {
                    resource_bounds: calculate_resource_bounds(context)?
                        .iter()
                        .map(|x| ResourceBounds {
                            resource: x.resource,
                            max_amount: x.max_amount,
                            max_price_per_unit: x.max_price_per_unit.try_into().unwrap(),
                        })
                        .collect(),
                    tip: context.tip.0.into(),
                    paymaster_data: context.paymaster_data.0.clone(),
                    nonce_data_availability_mode: to_u32(context.nonce_data_availability_mode),
                    fee_data_availability_mode: to_u32(context.fee_data_availability_mode),
                    account_deployment_data: context.account_deployment_data.0.clone(),
                    ..native_tx_info
                };
            }

            let caller_address = contract_address_to_native_felt(self.caller_address);
            let contract_address = contract_address_to_native_felt(self.contract_address);
            let entry_point_selector = self.entry_point_selector;

            Ok(ExecutionInfoV2 {
                block_info: native_block_info,
                tx_info: native_tx_info,
                caller_address,
                contract_address,
                entry_point_selector,
            })
        }

        fn deploy(
            &mut self,
            class_hash: Felt,
            contract_address_salt: Felt,
            calldata: Vec<Felt>,
            deploy_from_zero: bool,
            remaining_gas: &mut u64,
        ) -> SyscallResult<(Felt, Vec<Felt>)> {
            self.pre_execute_syscall_gasu64(
                remaining_gas,
                SyscallSelector::Deploy,
                self.execution_context.gas_costs().deploy_gas_cost,
            )?;

            let deployer_address =
                if deploy_from_zero { ContractAddress::default() } else { self.contract_address };

            let class_hash = ClassHash(class_hash);
            let wrapper_calldata = Calldata(Arc::new(calldata.to_vec()));
            let calculated_contract_address = calculate_contract_address(
                ContractAddressSalt(contract_address_salt),
                class_hash,
                &wrapper_calldata,
                deployer_address,
            )
            .map_err(|err| encode_str_as_felts(&err.to_string()))?;

            let ctor_context = ConstructorContext {
                class_hash,
                code_address: Some(calculated_contract_address),
                storage_address: calculated_contract_address,
                caller_address: deployer_address,
            };

            let call_info = execute_deployment(
                self.state,
                self.execution_resources,
                self.execution_context,
                ctor_context,
                wrapper_calldata,
                // Warning: converting of reference would create a new reference to different data,
                // example:
                //     let mut a: u128 = 1;
                //     let a_ref: &mut u64 = &mut a;
                //
                //     let mut b: u64 = u64::try_from(*a_ref).unwrap();
                //
                //     assert_eq!(b, 1);
                //
                //     b += 1;
                //
                //     assert_eq!(b, 2);
                //     assert_eq!(a, 1);
                // in this case we don't pass a reference, so everything is OK, but still can cause
                // conversion issues
                *remaining_gas,
            )
            .map_err(|error| encode_str_as_felts(&error.to_string()))?;

            update_remaining_gas(remaining_gas, &call_info);

            let return_data = call_info.execution.retdata.0[..].to_vec();
            let contract_address_felt = Felt::from(calculated_contract_address);

            self.inner_calls.push(call_info);

            Ok((contract_address_felt, return_data))
        }

        fn replace_class(
            &mut self,
            class_hash: Felt,
            remaining_gas: &mut u64,
        ) -> SyscallResult<()> {
            self.pre_execute_syscall_gasu64(
                remaining_gas,
                SyscallSelector::ReplaceClass,
                self.execution_context.gas_costs().replace_class_gas_cost,
            )?;

            let class_hash = ClassHash(class_hash);
            let contract_class = self
                .state
                .get_compiled_contract_class(class_hash)
                .map_err(|e| encode_str_as_felts(&e.to_string()))?;

            match contract_class {
                ContractClass::V0(_) => Err(encode_str_as_felts(
                    &SyscallExecutionError::ForbiddenClassReplacement { class_hash }.to_string(),
                )),
                ContractClass::V1(_) | ContractClass::V1Native(_) => {
                    self.state
                        .set_class_hash_at(self.contract_address, class_hash)
                        .map_err(|e| encode_str_as_felts(&e.to_string()))?;

                    Ok(())
                }
            }
        }

        fn library_call(
            &mut self,
            class_hash: Felt,
            function_selector: Felt,
            calldata: Vec<Felt>,
            remaining_gas: &mut u64,
        ) -> SyscallResult<Vec<Felt>> {
            self.pre_execute_syscall_gasu64(
                remaining_gas,
                SyscallSelector::LibraryCall,
                self.execution_context.gas_costs().library_call_gas_cost,
            )?;

            let class_hash = ClassHash(class_hash);

            let wrapper_calldata = Calldata(Arc::new(calldata.to_vec()));

            let entry_point = CallEntryPoint {
                class_hash: Some(class_hash),
                code_address: None,
                entry_point_type: EntryPointType::External,
                entry_point_selector: EntryPointSelector(function_selector),
                calldata: wrapper_calldata,
                // The call context remains the same in a library call.
                storage_address: self.contract_address,
                caller_address: self.caller_address,
                call_type: CallType::Delegate,
                initial_gas: *remaining_gas,
            };

            let retdata = self
                .execute_inner_call(entry_point, remaining_gas)
                .map(|call_info| call_info.execution.retdata.0.clone())?;

            Ok(retdata)
        }

        fn call_contract(
            &mut self,
            address: Felt,
            entry_point_selector: Felt,
            calldata: Vec<Felt>,
            remaining_gas: &mut u64,
        ) -> SyscallResult<Vec<Felt>> {
            self.pre_execute_syscall_gasu64(
                remaining_gas,
                SyscallSelector::CallContract,
                self.execution_context.gas_costs().call_contract_gas_cost,
            )?;

            let contract_address = ContractAddress::try_from(address)
                .map_err(|error| encode_str_as_felts(&error.to_string()))?;

            if self.execution_context.execution_mode == ExecutionMode::Validate
                && self.contract_address != contract_address
            {
                let err = SyscallExecutionError::InvalidSyscallInExecutionMode {
                    syscall_name: "call_contract".to_string(),
                    execution_mode: ExecutionMode::Validate,
                };

                return Err(encode_str_as_felts(&err.to_string()));
            }

            let wrapper_calldata = Calldata(Arc::new(calldata.to_vec()));

            let entry_point = CallEntryPoint {
                class_hash: None,
                code_address: Some(contract_address),
                entry_point_type: EntryPointType::External,
                entry_point_selector: EntryPointSelector(entry_point_selector),
                calldata: wrapper_calldata,
                storage_address: contract_address,
                caller_address: self.contract_address,
                call_type: CallType::Call,
                initial_gas: *remaining_gas,
            };

            let retdata = self
                .execute_inner_call(entry_point, remaining_gas)
                .map(|call_info| call_info.execution.retdata.0.clone())?;

            Ok(retdata)
        }

        fn storage_read(
            &mut self,
            _address_domain: u32,
            address: Felt,
            remaining_gas: &mut u64,
        ) -> SyscallResult<Felt> {
            self.pre_execute_syscall_gasu64(
                remaining_gas,
                SyscallSelector::StorageRead,
                self.execution_context.gas_costs().storage_read_gas_cost,
            )?;

            let key = StorageKey(
                PatriciaKey::try_from(address).map_err(|e| encode_str_as_felts(&e.to_string()))?,
            );

            let read_result = self.state.get_storage_at(self.contract_address, key);
            let value = read_result.map_err(|e| encode_str_as_felts(&e.to_string()))?;

            self.accessed_storage_keys.insert(key);
            self.storage_read_values.push(value);

            Ok(value)
        }

        fn storage_write(
            &mut self,
            _address_domain: u32,
            address: Felt,
            value: Felt,
            remaining_gas: &mut u64,
        ) -> SyscallResult<()> {
            self.pre_execute_syscall_gasu64(
                remaining_gas,
                SyscallSelector::StorageWrite,
                self.execution_context.gas_costs().storage_write_gas_cost,
            )?;

            let key = StorageKey(
                PatriciaKey::try_from(address).map_err(|e| encode_str_as_felts(&e.to_string()))?,
            );
            self.accessed_storage_keys.insert(key);

            let write_result = self.state.set_storage_at(self.contract_address, key, value);
            write_result.map_err(|e| encode_str_as_felts(&e.to_string()))?;

            Ok(())
        }

        fn emit_event(
            &mut self,
            keys: Vec<Felt>,
            data: Vec<Felt>,
            remaining_gas: &mut u64,
        ) -> SyscallResult<()> {
            self.pre_execute_syscall_gasu64(
                remaining_gas,
                SyscallSelector::EmitEvent,
                self.execution_context.gas_costs().emit_event_gas_cost,
            )?;

            let order = self.execution_context.n_emitted_events;
            let event = EventContent {
                keys: keys.iter().copied().map(EventKey).collect(),
                data: EventData(data.to_vec()),
            };

            exceeds_event_size_limit(
                self.execution_context.versioned_constants(),
                self.execution_context.n_emitted_events + 1,
                &event,
            )
            .map_err(|e| encode_str_as_felts(&e.to_string()))?;

            self.events.push(OrderedEvent { order, event });
            self.execution_context.n_emitted_events += 1;

            Ok(())
        }

        fn send_message_to_l1(
            &mut self,
            to_address: Felt,
            payload: Vec<Felt>,
            remaining_gas: &mut u64,
        ) -> SyscallResult<()> {
            self.pre_execute_syscall_gasu64(
                remaining_gas,
                SyscallSelector::SendMessageToL1,
                self.execution_context.gas_costs().send_message_to_l1_gas_cost,
            )?;

            let order = self.execution_context.n_sent_messages_to_l1;

            self.l2_to_l1_messages.push(OrderedL2ToL1Message {
                order,
                message: MessageToL1 {
                    to_address: EthAddress::try_from(to_address)
                        .map_err(|e| encode_str_as_felts(&e.to_string()))?,
                    payload: L2ToL1Payload(payload.to_vec()),
                },
            });

            self.execution_context.n_sent_messages_to_l1 += 1;

            Ok(())
        }

        fn keccak(&mut self, input: Vec<u64>, remaining_gas: &mut u64) -> SyscallResult<U256> {
<<<<<<< HEAD
            self.pre_execute_syscall_gasu64(
=======
            self.pre_execute_syscall(
>>>>>>> b7ff5f3d
                remaining_gas,
                SyscallSelector::Keccak,
                self.execution_context.gas_costs().keccak_gas_cost,
            )?;

            const KECCAK_FULL_RATE_IN_WORDS: usize = 17;

            let length = input.len();
            let (n_rounds, remainder) = num_integer::div_rem(length, KECCAK_FULL_RATE_IN_WORDS);

            if remainder != 0 {
                // In VM this error is wrapped into `SyscallExecutionError::SyscallError`
                return Err(vec![Felt::from_hex(INVALID_INPUT_LENGTH_ERROR).unwrap()]);
            }

            // TODO(Ori, 1/2/2024): Write an indicative expect message explaining why the conversion
            // works.
            let n_rounds_as_u64 = u64::try_from(n_rounds).expect("Failed to convert usize to u64.");
<<<<<<< HEAD
            let gas_cost =
                n_rounds_as_u64 * self.execution_context.gas_costs().keccak_round_cost_gas_cost;
=======
            let gas_cost = n_rounds_as_u64 * self.execution_context.gas_costs().keccak_round_cost_gas_cost;
>>>>>>> b7ff5f3d

            if gas_cost > *remaining_gas {
                // In VM this error is wrapped into `SyscallExecutionError::SyscallError`
                return Err(vec![Felt::from_hex(OUT_OF_GAS_ERROR).unwrap()]);
            }
            *remaining_gas -= gas_cost;

            self.increment_syscall_count_by(&SyscallSelector::Keccak, n_rounds);

            let mut state = [0u64; 25];
            for chunk in input.chunks(KECCAK_FULL_RATE_IN_WORDS) {
                for (i, val) in chunk.iter().enumerate() {
                    state[i] ^= val;
                }
                keccak::f1600(&mut state)
            }

            Ok(U256 {
                hi: u128::from(state[2]) | (u128::from(state[3]) << 64),
                lo: u128::from(state[0]) | (u128::from(state[1]) << 64),
            })
        }

        // The secp256 syscalls are implement in impl<Curve: SWCurveConfig> SecpHintProcessor<Curve>
        // The trait methods are responsible for routing to the correct hint processor (r1 or k1).

        fn secp256k1_new(
            &mut self,
            x: U256,
            y: U256,
            remaining_gas: &mut u64,
        ) -> SyscallResult<Option<Secp256k1Point>> {
            self.pre_execute_syscall_gasu64(
                remaining_gas,
                SyscallSelector::Secp256k1New,
                self.execution_context.gas_costs().secp256k1_new_gas_cost,
            )?;

            Secp256Point::new(to_u256_native(x), to_u256_native(y)).map(|op| op.map(|p| p.into()))
        }

        fn secp256k1_add(
            &mut self,
            p0: Secp256k1Point,
            p1: Secp256k1Point,
            remaining_gas: &mut u64,
        ) -> SyscallResult<Secp256k1Point> {
            self.pre_execute_syscall_gasu64(
                remaining_gas,
                SyscallSelector::Secp256k1Add,
                self.execution_context.gas_costs().secp256k1_add_gas_cost,
            )?;

            Ok(Secp256Point::add(p0.into(), p1.into()).into())
        }

        fn secp256k1_mul(
            &mut self,
            p: Secp256k1Point,
            m: U256,
            remaining_gas: &mut u64,
        ) -> SyscallResult<Secp256k1Point> {
            self.pre_execute_syscall_gasu64(
                remaining_gas,
                SyscallSelector::Secp256k1Mul,
                self.execution_context.gas_costs().secp256k1_mul_gas_cost,
            )?;

            Ok(Secp256Point::mul(p.into(), to_u256_native(m)).into())
        }

        fn secp256k1_get_point_from_x(
            &mut self,
            x: U256,
            y_parity: bool,
            remaining_gas: &mut u64,
        ) -> SyscallResult<Option<Secp256k1Point>> {
            self.pre_execute_syscall_gasu64(
                remaining_gas,
                SyscallSelector::Secp256k1GetPointFromX,
                self.execution_context.gas_costs().secp256k1_get_point_from_x_gas_cost,
            )?;

            Secp256Point::get_point_from_x(to_u256_native(x), y_parity)
                .map(|op| op.map(|p| p.into()))
        }

        fn secp256k1_get_xy(
            &mut self,
            p: Secp256k1Point,
            remaining_gas: &mut u64,
        ) -> SyscallResult<(U256, U256)> {
            self.pre_execute_syscall_gasu64(
                remaining_gas,
                SyscallSelector::Secp256k1GetXy,
                self.execution_context.gas_costs().secp256k1_get_xy_gas_cost,
            )?;

            Ok((p.x, p.y))
        }

        fn secp256r1_new(
            &mut self,
            x: U256,
            y: U256,
            remaining_gas: &mut u64,
        ) -> SyscallResult<Option<Secp256r1Point>> {
            self.pre_execute_syscall_gasu64(
                remaining_gas,
                SyscallSelector::Secp256r1New,
                self.execution_context.gas_costs().secp256r1_new_gas_cost,
            )?;

            Secp256Point::new(to_u256_native(x), to_u256_native(y)).map(|op| op.map(|p| p.into()))
        }

        fn secp256r1_add(
            &mut self,
            p0: Secp256r1Point,
            p1: Secp256r1Point,
            remaining_gas: &mut u64,
        ) -> SyscallResult<Secp256r1Point> {
            self.pre_execute_syscall_gasu64(
                remaining_gas,
                SyscallSelector::Secp256r1Add,
                self.execution_context.gas_costs().secp256r1_add_gas_cost,
            )?;

            Ok(Secp256Point::add(p0.into(), p1.into()).into())
        }

        fn secp256r1_mul(
            &mut self,
            p: Secp256r1Point,
            m: U256,
            remaining_gas: &mut u64,
        ) -> SyscallResult<Secp256r1Point> {
            self.pre_execute_syscall_gasu64(
                remaining_gas,
                SyscallSelector::Secp256r1Mul,
                self.execution_context.gas_costs().secp256r1_mul_gas_cost,
            )?;

            Ok(Secp256Point::mul(p.into(), to_u256_native(m)).into())
        }

        fn secp256r1_get_point_from_x(
            &mut self,
            x: U256,
            y_parity: bool,
            remaining_gas: &mut u64,
        ) -> SyscallResult<Option<Secp256r1Point>> {
            self.pre_execute_syscall_gasu64(
                remaining_gas,
                SyscallSelector::Secp256r1GetPointFromX,
                self.execution_context.gas_costs().secp256r1_get_point_from_x_gas_cost,
            )?;

            Secp256Point::get_point_from_x(to_u256_native(x), y_parity)
                .map(|op| op.map(|p| p.into()))
        }

        fn secp256r1_get_xy(
            &mut self,
            p: Secp256r1Point,
            remaining_gas: &mut u64,
        ) -> SyscallResult<(U256, U256)> {
            self.pre_execute_syscall_gasu64(
                remaining_gas,
                SyscallSelector::Secp256r1GetXy,
                self.execution_context.gas_costs().secp256r1_get_xy_gas_cost,
            )?;

            Ok((p.x, p.y))
        }

        fn sha256_process_block(
            &mut self,
            prev_state: [u32; 8],
            current_block: [u32; 16],
            remaining_gas: &mut u64,
        ) -> SyscallResult<[u32; 8]> {
            const SHA256_STATE_SIZE: usize = 8;

            self.pre_execute_syscall_gasu64(
                remaining_gas,
                SyscallSelector::Sha256ProcessBlock,
                self.execution_context.gas_costs().sha256_process_block_gas_cost,
            )?;

            let data_as_bytes = sha2::digest::generic_array::GenericArray::from_exact_iter(
                current_block.iter().flat_map(|x| x.to_be_bytes()),
            )
            .expect(
                "u32.to_be_bytes() returns 4 bytes, and data.len() == 16. So data contains 64 \
                 bytes.",
            );
            let mut state: [u32; SHA256_STATE_SIZE] = prev_state;
            sha2::compress256(&mut state, &[data_as_bytes]);
            Ok(state)
        }
    }
}

use ark_ff::PrimeField;

impl<Curve: SWCurveConfig> Secp256Point<Curve>
where
    // It's not possible to directly constrain on
    // ark_secp256k1::Config and
    // ark_secp256r1::Config. The following
    // constraints have the same effect.
    Curve::BaseField: PrimeField, // constraint for get_point_by_id
    ark_ff::BigInt<4>: From<<Curve>::BaseField>, // constraint for point to bigint
{
    fn new(x: U256, y: U256) -> Result<Option<Self>, Vec<Felt>> {
        let x = u256_to_biguint(x);
        let y = u256_to_biguint(y);
        let modulos = Curve::BaseField::MODULUS.into();

        if x >= modulos || y >= modulos {
            let error =
                Felt::from_hex(crate::execution::syscalls::hint_processor::INVALID_ARGUMENT)
                    .map_err(|err| {
                        encode_str_as_felts(&SyscallExecutionError::from(err).to_string())
                    })?;

            return Err(vec![error]);
        }

        Ok(maybe_affine(x.into(), y.into()).map(|p| p.into()))
    }

    fn add(p0: Secp256Point<Curve>, p1: Secp256Point<Curve>) -> Self {
        let lhs: Affine<Curve> = p0.into();
        let rhs: Affine<Curve> = p1.into();
        let result: Projective<Curve> = lhs + rhs;
        let result: Affine<Curve> = result.into();
        result.into()
    }

    fn mul(p: Secp256Point<Curve>, m: U256) -> Self {
        let p: Affine<Curve> = p.into();
        let result = p * Curve::ScalarField::from(u256_to_biguint(m));
        let result: Affine<Curve> = result.into();
        result.into()
    }

    fn get_point_from_x(x: U256, y_parity: bool) -> Result<Option<Self>, Vec<Felt>> {
        let modulos = Curve::BaseField::MODULUS.into();
        let x = u256_to_biguint(x);

        if x >= modulos {
            let error =
                Felt::from_hex(crate::execution::syscalls::hint_processor::INVALID_ARGUMENT)
                    .map_err(|err| {
                        encode_str_as_felts(&SyscallExecutionError::from(err).to_string())
                    })?;

            return Err(vec![error]);
        }

        let x = x.into();
        let maybe_ec_point = Affine::<Curve>::get_ys_from_x_unchecked(x)
            .map(|(smaller, greater)| {
                // Return the correct y coordinate based on the parity.
                if ark_ff::BigInteger::is_odd(&smaller.into_bigint()) == y_parity {
                    smaller
                } else {
                    greater
                }
            })
            .map(|y| Affine::<Curve>::new_unchecked(x, y))
            .filter(|p| p.is_in_correct_subgroup_assuming_on_curve());

        Ok(maybe_ec_point.map(|p| p.into()))
    }
}

/// Similar to [`Affine<Curve>::new`], but with checks for 0 and doesn't panic.
fn maybe_affine<Curve: SWCurveConfig>(
    x: Curve::BaseField,
    y: Curve::BaseField,
) -> Option<Affine<Curve>> {
    // use match for a better
    let ec_point = if x.is_zero() && y.is_zero() {
        Affine::<Curve>::identity()
    } else {
        Affine::<Curve>::new_unchecked(x, y)
    };

    if ec_point.is_on_curve() && ec_point.is_in_correct_subgroup_assuming_on_curve() {
        Some(ec_point)
    } else {
        None
    }
}

/// Note [Hint processor and Secp256Point]
/// With this data structure and its From instances we
/// tie a hint processor to the corresponding Secp256k1 or Secp256r1 point.
/// Thereby making the hint processor operations generic over the Secp256 point.
struct Secp256Point<Config> {
    x: U256,
    y: U256,
    _phantom: PhantomData<Config>,
}

use std::convert::From;

use crate::transaction::transaction_utils::update_remaining_gas;

impl From<Secp256Point<ark_secp256k1::Config>> for Secp256k1Point {
    fn from(p: Secp256Point<ark_secp256k1::Config>) -> Self {
        Secp256k1Point { x: p.x, y: p.y, is_infinity: false }
    }
}

impl From<Secp256Point<ark_secp256r1::Config>> for Secp256r1Point {
    fn from(p: Secp256Point<ark_secp256r1::Config>) -> Self {
        Secp256r1Point { x: p.x, y: p.y, is_infinity: false }
    }
}

impl From<Secp256k1Point> for Secp256Point<ark_secp256k1::Config> {
    fn from(p: Secp256k1Point) -> Self {
        Self { x: p.x, y: p.y, _phantom: Default::default() }
    }
}

impl From<Secp256r1Point> for Secp256Point<ark_secp256r1::Config> {
    fn from(p: Secp256r1Point) -> Self {
        Self { x: p.x, y: p.y, _phantom: Default::default() }
    }
}

fn to_u256_emu(value: cairo_native::starknet::U256) -> sierra_emu::starknet::U256 {
    sierra_emu::starknet::U256 { lo: value.lo, hi: value.hi }
}

fn to_u256_native(value: sierra_emu::starknet::U256) -> cairo_native::starknet::U256 {
    cairo_native::starknet::U256 { lo: value.lo, hi: value.hi }
}

impl From<Secp256Point<ark_secp256k1::Config>> for sierra_emu::starknet::Secp256k1Point {
    fn from(p: Secp256Point<ark_secp256k1::Config>) -> Self {
        sierra_emu::starknet::Secp256k1Point { x: to_u256_emu(p.x), y: to_u256_emu(p.y) }
    }
}

impl From<Secp256Point<ark_secp256r1::Config>> for sierra_emu::starknet::Secp256r1Point {
    fn from(p: Secp256Point<ark_secp256r1::Config>) -> Self {
        sierra_emu::starknet::Secp256r1Point { x: to_u256_emu(p.x), y: to_u256_emu(p.y) }
    }
}

impl From<sierra_emu::starknet::Secp256k1Point> for Secp256Point<ark_secp256k1::Config> {
    fn from(p: sierra_emu::starknet::Secp256k1Point) -> Self {
        Self { x: to_u256_native(p.x), y: to_u256_native(p.y), _phantom: Default::default() }
    }
}

impl From<sierra_emu::starknet::Secp256r1Point> for Secp256Point<ark_secp256r1::Config> {
    fn from(p: sierra_emu::starknet::Secp256r1Point) -> Self {
        Self { x: to_u256_native(p.x), y: to_u256_native(p.y), _phantom: Default::default() }
    }
}

impl<Curve: SWCurveConfig> From<Secp256Point<Curve>> for Affine<Curve>
where
    Curve::BaseField: From<num_bigint::BigUint>,
{
    fn from(p: Secp256Point<Curve>) -> Self {
        Affine::<Curve>::new(u256_to_biguint(p.x).into(), u256_to_biguint(p.y).into())
    }
}

impl<Curve: SWCurveConfig> From<Affine<Curve>> for Secp256Point<Curve>
where
    ark_ff::BigInt<4>: From<<Curve>::BaseField>,
{
    fn from(point: Affine<Curve>) -> Self {
        // Here /into/ must be used, accessing the BigInt via .0 will lead to an
        // transformation being missed.
        let x = big4int_to_u256(point.x.into());
        let y = big4int_to_u256(point.y.into());

        Self { x, y, _phantom: Default::default() }
    }
}<|MERGE_RESOLUTION|>--- conflicted
+++ resolved
@@ -138,14 +138,6 @@
         Ok(call_info)
     }
 
-<<<<<<< HEAD
-=======
-    pub fn update_remaining_gas(&mut self, remaining_gas: &mut u64, call_info: &CallInfo) {
-        // pass the reference to the function
-        update_remaining_gas(remaining_gas, call_info);
-    }
-
->>>>>>> b7ff5f3d
     pub fn increment_syscall_count_by(&mut self, selector: &SyscallSelector, n: usize) {
         let syscall_count = self.syscall_counter.entry(*selector).or_default();
         *syscall_count += n;
@@ -161,7 +153,6 @@
     pub fn pre_execute_syscall(
         &mut self,
         remaining_gas: &mut u64,
-<<<<<<< HEAD
         syscall_selector: SyscallSelector,
         syscall_gas_cost: u64,
     ) -> SyscallResult<()> {
@@ -174,38 +165,6 @@
         // Refund `SYSCALL_BASE_GAS_COST` as it was pre-charged.
         let required_gas =
             syscall_gas_cost - self.execution_context.gas_costs().syscall_base_gas_cost;
-
-        if *remaining_gas < required_gas {
-            //  Out of gas failure.
-            return Err(vec![Felt::from_hex(OUT_OF_GAS_ERROR).unwrap()]);
-        }
-
-        *remaining_gas -= required_gas;
-
-        Ok(())
-    }
-
-    pub fn pre_execute_syscall_gasu64(
-        &mut self,
-        remaining_gas: &mut u64,
-=======
->>>>>>> b7ff5f3d
-        syscall_selector: SyscallSelector,
-        syscall_gas_cost: u64,
-    ) -> SyscallResult<()> {
-        // Increment the syscall counter. For Keccak syscall count is calculated by the number of
-        // steps
-        if syscall_selector != SyscallSelector::Keccak {
-            self.increment_syscall_count(&syscall_selector);
-        }
-
-        // Refund `SYSCALL_BASE_GAS_COST` as it was pre-charged.
-<<<<<<< HEAD
-        let required_gas =
-            syscall_gas_cost - self.execution_context.gas_costs().syscall_base_gas_cost;
-=======
-        let required_gas = syscall_gas_cost - self.execution_context.gas_costs().syscall_base_gas_cost;
->>>>>>> b7ff5f3d
 
         if *remaining_gas < required_gas {
             //  Out of gas failure.
@@ -332,14 +291,7 @@
         })
     }
 
-<<<<<<< HEAD
     fn get_execution_info_v2(&mut self, remaining_gas: &mut u64) -> SyscallResult<ExecutionInfoV2> {
-=======
-    fn get_execution_info_v2(
-        &mut self,
-        remaining_gas: &mut u64,
-    ) -> SyscallResult<ExecutionInfoV2> {
->>>>>>> b7ff5f3d
         self.pre_execute_syscall(
             remaining_gas,
             SyscallSelector::GetExecutionInfo,
@@ -730,12 +682,7 @@
         // TODO(Ori, 1/2/2024): Write an indicative expect message explaining why the conversion
         // works.
         let n_rounds_as_u64 = u64::try_from(n_rounds).expect("Failed to convert usize to u64.");
-<<<<<<< HEAD
-        let gas_cost =
-            n_rounds_as_u64 * self.execution_context.gas_costs().keccak_round_cost_gas_cost;
-=======
         let gas_cost = n_rounds_as_u64 * self.execution_context.gas_costs().keccak_round_cost_gas_cost;
->>>>>>> b7ff5f3d
 
         if gas_cost > *remaining_gas {
             // In VM this error is wrapped into `SyscallExecutionError::SyscallError`
@@ -1052,11 +999,7 @@
         }
 
         fn get_execution_info(&mut self, remaining_gas: &mut u64) -> SyscallResult<ExecutionInfo> {
-<<<<<<< HEAD
-            self.pre_execute_syscall_gasu64(
-=======
             self.pre_execute_syscall(
->>>>>>> b7ff5f3d
                 remaining_gas,
                 SyscallSelector::GetExecutionInfo,
                 self.execution_context.gas_costs().get_execution_info_gas_cost,
@@ -1509,11 +1452,7 @@
         }
 
         fn keccak(&mut self, input: Vec<u64>, remaining_gas: &mut u64) -> SyscallResult<U256> {
-<<<<<<< HEAD
-            self.pre_execute_syscall_gasu64(
-=======
             self.pre_execute_syscall(
->>>>>>> b7ff5f3d
                 remaining_gas,
                 SyscallSelector::Keccak,
                 self.execution_context.gas_costs().keccak_gas_cost,
@@ -1532,12 +1471,7 @@
             // TODO(Ori, 1/2/2024): Write an indicative expect message explaining why the conversion
             // works.
             let n_rounds_as_u64 = u64::try_from(n_rounds).expect("Failed to convert usize to u64.");
-<<<<<<< HEAD
-            let gas_cost =
-                n_rounds_as_u64 * self.execution_context.gas_costs().keccak_round_cost_gas_cost;
-=======
             let gas_cost = n_rounds_as_u64 * self.execution_context.gas_costs().keccak_round_cost_gas_cost;
->>>>>>> b7ff5f3d
 
             if gas_cost > *remaining_gas {
                 // In VM this error is wrapped into `SyscallExecutionError::SyscallError`
