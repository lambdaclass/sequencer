--- conflicted
+++ resolved
@@ -56,12 +56,8 @@
     let execution_result = native_executor.run(
         selector,
         &call.calldata.0,
-<<<<<<< HEAD
-        Some(call.initial_gas.into()),
-=======
         Some(call.initial_gas),
         None,
->>>>>>> b7ff5f3d
         &mut syscall_handler,
     );
 
@@ -165,18 +161,7 @@
     syscall_handler: NativeSyscallHandler<'_>,
 ) -> Result<CallInfo, EntryPointExecutionError> {
     let gas_consumed = {
-<<<<<<< HEAD
-        let low = u64::try_from(run_result.remaining_gas & u128::from(u64::MAX)).unwrap();
-        let high = u64::try_from(run_result.remaining_gas >> 64).unwrap();
-        if high != 0 {
-            return Err(EntryPointExecutionError::NativeExecutionError {
-                info: "Overflow: gas consumed bigger than 64 bit".into(),
-            });
-        }
-        call.initial_gas - low
-=======
         call.initial_gas - run_result.remaining_gas
->>>>>>> b7ff5f3d
     };
 
     Ok(CallInfo {
@@ -209,18 +194,7 @@
     accessed_storage_keys: HashSet<StorageKey, RandomState>,
 ) -> Result<CallInfo, EntryPointExecutionError> {
     let gas_consumed = {
-<<<<<<< HEAD
-        let low = u64::try_from(run_result.remaining_gas & u128::from(u64::MAX)).unwrap();
-        let high = u64::try_from(run_result.remaining_gas >> 64).unwrap();
-        if high != 0 {
-            return Err(EntryPointExecutionError::NativeExecutionError {
-                info: "Overflow: gas consumed bigger than 64 bit".into(),
-            });
-        }
-        call.initial_gas - low
-=======
         call.initial_gas - run_result.remaining_gas
->>>>>>> b7ff5f3d
     };
 
     Ok(CallInfo {
