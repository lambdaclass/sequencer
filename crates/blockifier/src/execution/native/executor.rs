use std::collections::HashMap;
use std::fs::{self, File};
use std::io::Write;
use std::path::PathBuf;
use std::sync::atomic::AtomicU64;
use std::sync::{Arc, Mutex};

use cairo_lang_sierra::program::Program;
<<<<<<< HEAD
use cairo_lang_sierra::program_registry::ProgramRegistry;
=======
use cairo_lang_starknet_classes::compiler_version::VersionId;
>>>>>>> 1bc98309
use cairo_lang_starknet_classes::contract_class::ContractEntryPoints;
use cairo_native::execution_result::ContractExecutionResult;
use cairo_native::executor::AotContractExecutor;
use cairo_native::runtime::trace_dump::TraceDump;
use cairo_native::starknet::StarknetSyscallHandler;
use cairo_native::types::TypeBuilder;
use cairo_native::utils::BuiltinCosts;
use itertools::Itertools;
use sierra_emu::VirtualMachine;
use starknet_types_core::felt::Felt;

use super::syscall_handler::NativeSyscallHandler;

#[derive(Debug)]
pub enum ContractExecutor {
    Aot(AotContractExecutor),
<<<<<<< HEAD
    Emu((Arc<Program>, ContractEntryPoints)),
    // must use a differnt variant as we need `Program` for trace feature
    AotTrace((AotContractExecutor, Program)),
=======
    Emu((Arc<Program>, ContractEntryPoints, VersionId)),
>>>>>>> 1bc98309
}

impl From<AotContractExecutor> for ContractExecutor {
    fn from(value: AotContractExecutor) -> Self {
        Self::Aot(value)
    }
}
impl From<(Arc<Program>, ContractEntryPoints, VersionId)> for ContractExecutor {
    fn from(value: (Arc<Program>, ContractEntryPoints, VersionId)) -> Self {
        Self::Emu(value)
    }
}
impl From<(AotContractExecutor, Program)> for ContractExecutor {
    fn from(value: (AotContractExecutor, Program)) -> Self {
        Self::AotTrace(value)
    }
}

impl ContractExecutor {
    pub fn run(
        &self,
        selector: Felt,
        args: &[Felt],
        gas: u64,
        builtin_costs: Option<BuiltinCosts>,
        mut syscall_handler: &mut NativeSyscallHandler<'_>,
    ) -> cairo_native::error::Result<ContractExecutionResult> {
        match self {
            ContractExecutor::Aot(aot_contract_executor) => {
                aot_contract_executor.run(selector, args, gas, builtin_costs, syscall_handler)
            }
            ContractExecutor::Emu((program, entrypoints, version)) => {
                let mut virtual_machine =
                    VirtualMachine::new_starknet(program.to_owned(), entrypoints, *version);

                let builtin_costs = builtin_costs.map(|builtin_costs| sierra_emu::BuiltinCosts {
                    r#const: builtin_costs.r#const,
                    pedersen: builtin_costs.pedersen,
                    bitwise: builtin_costs.bitwise,
                    ecop: builtin_costs.ecop,
                    poseidon: builtin_costs.poseidon,
                    add_mod: builtin_costs.add_mod,
                    mul_mod: builtin_costs.mul_mod,
                });

                let args = args.to_owned();
<<<<<<< HEAD
                let builtin_costs = builtin_costs.map(|builtin_costs| sierra_emu::BuiltinCosts {
                    r#const: builtin_costs.r#const,
                    pedersen: builtin_costs.pedersen,
                    bitwise: builtin_costs.bitwise,
                    ecop: builtin_costs.ecop,
                    poseidon: builtin_costs.poseidon,
                    add_mod: builtin_costs.add_mod,
                    mul_mod: builtin_costs.mul_mod,
                });

                virtual_machine.call_contract(selector, gas, args, builtin_costs);

                static COUNTER: AtomicU64 = AtomicU64::new(0);
                let counter = COUNTER.fetch_add(1, std::sync::atomic::Ordering::Relaxed);
=======
                virtual_machine.call_contract(selector, gas, args, builtin_costs);
>>>>>>> 1bc98309

                let trace = virtual_machine.run_with_trace(&mut syscall_handler);

                let trace_path = PathBuf::from(format!("traces/emu/{counter}.json"));
                let trace_parent_path = trace_path.parent().unwrap();
                fs::create_dir_all(trace_parent_path).unwrap();
                let trace_file = File::create(&trace_path).unwrap();
                serde_json::to_writer_pretty(trace_file, &trace).unwrap();

                let sierra_path = PathBuf::from(format!("traces/{counter}.sierra"));
                let mut sierra_file = File::create(&sierra_path).unwrap();
                write!(sierra_file, "{}", program).unwrap();

                let result = sierra_emu::ContractExecutionResult::from_trace(&trace).unwrap();

                Ok(ContractExecutionResult {
                    remaining_gas: result.remaining_gas,
                    failure_flag: result.failure_flag,
                    return_values: result.return_values,
                    error_msg: result.error_msg,
                })
            }
            ContractExecutor::AotTrace((aot_contract_executor, program)) => {
                static COUNTER: AtomicU64 = AtomicU64::new(0);
                let counter = COUNTER.fetch_add(1, std::sync::atomic::Ordering::Relaxed);

                let trace_dump_map = unsafe {
                    aot_contract_executor
                        .library
                        .get::<extern "C" fn() -> &'static Mutex<HashMap<u64, TraceDump>>>(
                            b"get_trace_dump_ptr\0",
                        )
                        .unwrap()()
                };

                // Insert trace dump for current execution
                trace_dump_map.lock().unwrap().insert(
                    counter,
                    TraceDump::new(ProgramRegistry::new(&program).unwrap(), |x, registry| {
                        x.layout(registry).unwrap()
                    }),
                );

                // Overwrite new trace id, and save old one
                let trace_id_ref = unsafe {
                    aot_contract_executor
                        .library
                        .get::<u64>(b"TRACE_DUMP__TRACE_ID\0")
                        .unwrap()
                        .try_as_raw_ptr()
                        .unwrap()
                        .cast::<u64>()
                        .as_mut()
                        .unwrap()
                };
                let old_trace_id = *trace_id_ref;
                *trace_id_ref = counter;

                let result =
                    aot_contract_executor.run(selector, args, gas, builtin_costs, syscall_handler);

                // Retreive trace dump for current execution
                let trace = trace_dump_map
                    .lock()
                    .unwrap()
                    .remove(&u64::try_from(counter).unwrap())
                    .unwrap()
                    .trace;

                // Save trace dump to file
                let trace_path = PathBuf::from(format!("traces/native/{counter}.json"));
                let trace_parent_path = trace_path.parent().unwrap();
                fs::create_dir_all(trace_parent_path).unwrap();
                let trace_file = File::create(&trace_path).unwrap();
                serde_json::to_writer_pretty(trace_file, &trace).unwrap();

                *trace_id_ref = old_trace_id;

                result
            }
        }
    }
}

// doesn't contain any logic, it calls the underlying sequencer implementation
impl sierra_emu::starknet::StarknetSyscallHandler for &mut NativeSyscallHandler<'_> {
    fn get_block_hash(
        &mut self,
        block_number: u64,
        remaining_gas: &mut u64,
    ) -> sierra_emu::starknet::SyscallResult<Felt> {
        StarknetSyscallHandler::get_block_hash(self, block_number, remaining_gas)
    }

    fn get_execution_info(
        &mut self,
        remaining_gas: &mut u64,
    ) -> sierra_emu::starknet::SyscallResult<sierra_emu::starknet::ExecutionInfo> {
        StarknetSyscallHandler::get_execution_info(self, remaining_gas).map(convert_execution_info)
    }

    fn get_execution_info_v2(
        &mut self,
        remaining_gas: &mut u64,
    ) -> sierra_emu::starknet::SyscallResult<sierra_emu::starknet::ExecutionInfoV2> {
        StarknetSyscallHandler::get_execution_info_v2(self, remaining_gas)
            .map(convert_execution_info_v2)
    }

    fn deploy(
        &mut self,
        class_hash: Felt,
        contract_address_salt: Felt,
        calldata: Vec<Felt>,
        deploy_from_zero: bool,
        remaining_gas: &mut u64,
    ) -> sierra_emu::starknet::SyscallResult<(Felt, Vec<Felt>)> {
        StarknetSyscallHandler::deploy(
            self,
            class_hash,
            contract_address_salt,
            &calldata,
            deploy_from_zero,
            remaining_gas,
        )
    }

    fn replace_class(
        &mut self,
        class_hash: Felt,
        remaining_gas: &mut u64,
    ) -> sierra_emu::starknet::SyscallResult<()> {
        StarknetSyscallHandler::replace_class(self, class_hash, remaining_gas)
    }

    fn library_call(
        &mut self,
        class_hash: Felt,
        function_selector: Felt,
        calldata: Vec<Felt>,
        remaining_gas: &mut u64,
    ) -> sierra_emu::starknet::SyscallResult<Vec<Felt>> {
        StarknetSyscallHandler::library_call(
            self,
            class_hash,
            function_selector,
            &calldata,
            remaining_gas,
        )
    }

    fn call_contract(
        &mut self,
        address: Felt,
        entry_point_selector: Felt,
        calldata: Vec<Felt>,
        remaining_gas: &mut u64,
    ) -> sierra_emu::starknet::SyscallResult<Vec<Felt>> {
        StarknetSyscallHandler::call_contract(
            self,
            address,
            entry_point_selector,
            &calldata,
            remaining_gas,
        )
    }

    fn storage_read(
        &mut self,
        address_domain: u32,
        address: Felt,
        remaining_gas: &mut u64,
    ) -> sierra_emu::starknet::SyscallResult<Felt> {
        StarknetSyscallHandler::storage_read(self, address_domain, address, remaining_gas)
    }

    fn storage_write(
        &mut self,
        address_domain: u32,
        address: Felt,
        value: Felt,
        remaining_gas: &mut u64,
    ) -> sierra_emu::starknet::SyscallResult<()> {
        StarknetSyscallHandler::storage_write(self, address_domain, address, value, remaining_gas)
    }

    fn emit_event(
        &mut self,
        keys: Vec<Felt>,
        data: Vec<Felt>,
        remaining_gas: &mut u64,
    ) -> sierra_emu::starknet::SyscallResult<()> {
        StarknetSyscallHandler::emit_event(self, &keys, &data, remaining_gas)
    }

    fn send_message_to_l1(
        &mut self,
        to_address: Felt,
        payload: Vec<Felt>,
        remaining_gas: &mut u64,
    ) -> sierra_emu::starknet::SyscallResult<()> {
        StarknetSyscallHandler::send_message_to_l1(self, to_address, &payload, remaining_gas)
    }

    fn keccak(
        &mut self,
        input: Vec<u64>,
        remaining_gas: &mut u64,
    ) -> sierra_emu::starknet::SyscallResult<sierra_emu::starknet::U256> {
        StarknetSyscallHandler::keccak(self, &input, remaining_gas).map(convert_u256)
    }

    fn secp256k1_new(
        &mut self,
        x: sierra_emu::starknet::U256,
        y: sierra_emu::starknet::U256,
        remaining_gas: &mut u64,
    ) -> sierra_emu::starknet::SyscallResult<Option<sierra_emu::starknet::Secp256k1Point>> {
        StarknetSyscallHandler::secp256k1_new(
            self,
            convert_from_u256(x),
            convert_from_u256(y),
            remaining_gas,
        )
        .map(|x| x.map(convert_secp_256_k1_point))
    }

    fn secp256k1_add(
        &mut self,
        p0: sierra_emu::starknet::Secp256k1Point,
        p1: sierra_emu::starknet::Secp256k1Point,
        remaining_gas: &mut u64,
    ) -> sierra_emu::starknet::SyscallResult<sierra_emu::starknet::Secp256k1Point> {
        StarknetSyscallHandler::secp256k1_add(
            self,
            convert_from_secp_256_k1_point(p0),
            convert_from_secp_256_k1_point(p1),
            remaining_gas,
        )
        .map(convert_secp_256_k1_point)
    }

    fn secp256k1_mul(
        &mut self,
        p: sierra_emu::starknet::Secp256k1Point,
        m: sierra_emu::starknet::U256,
        remaining_gas: &mut u64,
    ) -> sierra_emu::starknet::SyscallResult<sierra_emu::starknet::Secp256k1Point> {
        StarknetSyscallHandler::secp256k1_mul(
            self,
            convert_from_secp_256_k1_point(p),
            convert_from_u256(m),
            remaining_gas,
        )
        .map(convert_secp_256_k1_point)
    }

    fn secp256k1_get_point_from_x(
        &mut self,
        x: sierra_emu::starknet::U256,
        y_parity: bool,
        remaining_gas: &mut u64,
    ) -> sierra_emu::starknet::SyscallResult<Option<sierra_emu::starknet::Secp256k1Point>> {
        StarknetSyscallHandler::secp256k1_get_point_from_x(
            self,
            convert_from_u256(x),
            y_parity,
            remaining_gas,
        )
        .map(|x| x.map(convert_secp_256_k1_point))
    }

    fn secp256k1_get_xy(
        &mut self,
        p: sierra_emu::starknet::Secp256k1Point,
        remaining_gas: &mut u64,
    ) -> sierra_emu::starknet::SyscallResult<(sierra_emu::starknet::U256, sierra_emu::starknet::U256)>
    {
        StarknetSyscallHandler::secp256k1_get_xy(
            self,
            convert_from_secp_256_k1_point(p),
            remaining_gas,
        )
        .map(|(x, y)| (convert_u256(x), convert_u256(y)))
    }

    fn secp256r1_new(
        &mut self,
        x: sierra_emu::starknet::U256,
        y: sierra_emu::starknet::U256,
        remaining_gas: &mut u64,
    ) -> sierra_emu::starknet::SyscallResult<Option<sierra_emu::starknet::Secp256r1Point>> {
        StarknetSyscallHandler::secp256r1_new(
            self,
            convert_from_u256(x),
            convert_from_u256(y),
            remaining_gas,
        )
        .map(|x| x.map(convert_secp_256_r1_point))
    }

    fn secp256r1_add(
        &mut self,
        p0: sierra_emu::starknet::Secp256r1Point,
        p1: sierra_emu::starknet::Secp256r1Point,
        remaining_gas: &mut u64,
    ) -> sierra_emu::starknet::SyscallResult<sierra_emu::starknet::Secp256r1Point> {
        StarknetSyscallHandler::secp256r1_add(
            self,
            convert_from_secp_256_r1_point(p0),
            convert_from_secp_256_r1_point(p1),
            remaining_gas,
        )
        .map(convert_secp_256_r1_point)
    }

    fn secp256r1_mul(
        &mut self,
        p: sierra_emu::starknet::Secp256r1Point,
        m: sierra_emu::starknet::U256,
        remaining_gas: &mut u64,
    ) -> sierra_emu::starknet::SyscallResult<sierra_emu::starknet::Secp256r1Point> {
        StarknetSyscallHandler::secp256r1_mul(
            self,
            convert_from_secp_256_r1_point(p),
            convert_from_u256(m),
            remaining_gas,
        )
        .map(convert_secp_256_r1_point)
    }

    fn secp256r1_get_point_from_x(
        &mut self,
        x: sierra_emu::starknet::U256,
        y_parity: bool,
        remaining_gas: &mut u64,
    ) -> sierra_emu::starknet::SyscallResult<Option<sierra_emu::starknet::Secp256r1Point>> {
        StarknetSyscallHandler::secp256r1_get_point_from_x(
            self,
            convert_from_u256(x),
            y_parity,
            remaining_gas,
        )
        .map(|x| x.map(convert_secp_256_r1_point))
    }

    fn secp256r1_get_xy(
        &mut self,
        p: sierra_emu::starknet::Secp256r1Point,
        remaining_gas: &mut u64,
    ) -> sierra_emu::starknet::SyscallResult<(sierra_emu::starknet::U256, sierra_emu::starknet::U256)>
    {
        StarknetSyscallHandler::secp256r1_get_xy(
            self,
            convert_from_secp_256_r1_point(p),
            remaining_gas,
        )
        .map(|(x, y)| (convert_u256(x), convert_u256(y)))
    }

    fn sha256_process_block(
        &mut self,
        mut prev_state: [u32; 8],
        current_block: [u32; 16],
        remaining_gas: &mut u64,
    ) -> sierra_emu::starknet::SyscallResult<[u32; 8]> {
        StarknetSyscallHandler::sha256_process_block(
            self,
            &mut prev_state,
            &current_block,
            remaining_gas,
        )?;

        Ok(prev_state)
    }
}

// The Sierra Emu and the Native syscall handler have different types (although they are identical).
// The following functions help to convert between them.

fn convert_u256(x: cairo_native::starknet::U256) -> sierra_emu::starknet::U256 {
    sierra_emu::starknet::U256 { lo: x.lo, hi: x.hi }
}

fn convert_from_u256(x: sierra_emu::starknet::U256) -> cairo_native::starknet::U256 {
    cairo_native::starknet::U256 { lo: x.lo, hi: x.hi }
}

fn convert_secp_256_k1_point(
    x: cairo_native::starknet::Secp256k1Point,
) -> sierra_emu::starknet::Secp256k1Point {
    sierra_emu::starknet::Secp256k1Point { x: convert_u256(x.x), y: convert_u256(x.y) }
}

fn convert_from_secp_256_k1_point(
    x: sierra_emu::starknet::Secp256k1Point,
) -> cairo_native::starknet::Secp256k1Point {
    cairo_native::starknet::Secp256k1Point {
        x: convert_from_u256(x.x),
        y: convert_from_u256(x.y),
        is_infinity: false,
    }
}

fn convert_secp_256_r1_point(
    x: cairo_native::starknet::Secp256r1Point,
) -> sierra_emu::starknet::Secp256r1Point {
    sierra_emu::starknet::Secp256r1Point { x: convert_u256(x.x), y: convert_u256(x.y) }
}
fn convert_from_secp_256_r1_point(
    x: sierra_emu::starknet::Secp256r1Point,
) -> cairo_native::starknet::Secp256r1Point {
    cairo_native::starknet::Secp256r1Point {
        x: convert_from_u256(x.x),
        y: convert_from_u256(x.y),
        is_infinity: false,
    }
}

fn convert_execution_info(
    x: cairo_native::starknet::ExecutionInfo,
) -> sierra_emu::starknet::ExecutionInfo {
    sierra_emu::starknet::ExecutionInfo {
        block_info: convert_block_info(x.block_info),
        tx_info: convert_tx_info(x.tx_info),
        caller_address: x.caller_address,
        contract_address: x.contract_address,
        entry_point_selector: x.entry_point_selector,
    }
}

fn convert_tx_info(x: cairo_native::starknet::TxInfo) -> sierra_emu::starknet::TxInfo {
    sierra_emu::starknet::TxInfo {
        version: x.version,
        account_contract_address: x.account_contract_address,
        max_fee: x.max_fee,
        signature: x.signature,
        transaction_hash: x.transaction_hash,
        chain_id: x.chain_id,
        nonce: x.nonce,
    }
}

fn convert_execution_info_v2(
    x: cairo_native::starknet::ExecutionInfoV2,
) -> sierra_emu::starknet::ExecutionInfoV2 {
    sierra_emu::starknet::ExecutionInfoV2 {
        block_info: convert_block_info(x.block_info),
        tx_info: convert_tx_v2_info(x.tx_info),
        caller_address: x.caller_address,
        contract_address: x.contract_address,
        entry_point_selector: x.entry_point_selector,
    }
}

fn convert_tx_v2_info(x: cairo_native::starknet::TxV2Info) -> sierra_emu::starknet::TxV2Info {
    sierra_emu::starknet::TxV2Info {
        version: x.version,
        account_contract_address: x.account_contract_address,
        max_fee: x.max_fee,
        signature: x.signature,
        transaction_hash: x.transaction_hash,
        chain_id: x.chain_id,
        nonce: x.nonce,
        resource_bounds: x.resource_bounds.into_iter().map(convert_resource_bounds).collect_vec(),
        tip: x.tip,
        paymaster_data: x.paymaster_data,
        nonce_data_availability_mode: x.nonce_data_availability_mode,
        fee_data_availability_mode: x.fee_data_availability_mode,
        account_deployment_data: x.account_deployment_data,
    }
}

fn convert_resource_bounds(
    resource_bounds: cairo_native::starknet::ResourceBounds,
) -> sierra_emu::starknet::ResourceBounds {
    sierra_emu::starknet::ResourceBounds {
        resource: resource_bounds.resource,
        max_amount: resource_bounds.max_amount,
        max_price_per_unit: resource_bounds.max_price_per_unit,
    }
}

fn convert_block_info(x: cairo_native::starknet::BlockInfo) -> sierra_emu::starknet::BlockInfo {
    sierra_emu::starknet::BlockInfo {
        block_number: x.block_number,
        block_timestamp: x.block_timestamp,
        sequencer_address: x.sequencer_address,
    }
}<|MERGE_RESOLUTION|>--- conflicted
+++ resolved
@@ -6,11 +6,8 @@
 use std::sync::{Arc, Mutex};
 
 use cairo_lang_sierra::program::Program;
-<<<<<<< HEAD
 use cairo_lang_sierra::program_registry::ProgramRegistry;
-=======
 use cairo_lang_starknet_classes::compiler_version::VersionId;
->>>>>>> 1bc98309
 use cairo_lang_starknet_classes::contract_class::ContractEntryPoints;
 use cairo_native::execution_result::ContractExecutionResult;
 use cairo_native::executor::AotContractExecutor;
@@ -27,13 +24,9 @@
 #[derive(Debug)]
 pub enum ContractExecutor {
     Aot(AotContractExecutor),
-<<<<<<< HEAD
-    Emu((Arc<Program>, ContractEntryPoints)),
+    Emu((Arc<Program>, ContractEntryPoints, VersionId)),
     // must use a differnt variant as we need `Program` for trace feature
     AotTrace((AotContractExecutor, Program)),
-=======
-    Emu((Arc<Program>, ContractEntryPoints, VersionId)),
->>>>>>> 1bc98309
 }
 
 impl From<AotContractExecutor> for ContractExecutor {
@@ -80,24 +73,10 @@
                 });
 
                 let args = args.to_owned();
-<<<<<<< HEAD
-                let builtin_costs = builtin_costs.map(|builtin_costs| sierra_emu::BuiltinCosts {
-                    r#const: builtin_costs.r#const,
-                    pedersen: builtin_costs.pedersen,
-                    bitwise: builtin_costs.bitwise,
-                    ecop: builtin_costs.ecop,
-                    poseidon: builtin_costs.poseidon,
-                    add_mod: builtin_costs.add_mod,
-                    mul_mod: builtin_costs.mul_mod,
-                });
-
                 virtual_machine.call_contract(selector, gas, args, builtin_costs);
 
                 static COUNTER: AtomicU64 = AtomicU64::new(0);
                 let counter = COUNTER.fetch_add(1, std::sync::atomic::Ordering::Relaxed);
-=======
-                virtual_machine.call_contract(selector, gas, args, builtin_costs);
->>>>>>> 1bc98309
 
                 let trace = virtual_machine.run_with_trace(&mut syscall_handler);
 
