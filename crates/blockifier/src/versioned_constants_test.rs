--- conflicted
+++ resolved
@@ -20,6 +20,7 @@
             "step_gas_cost": 3
         },
         "transaction_gas_cost": {
+        "transaction_gas_cost": {
             "entry_point_initial_budget": 4,
             "step_gas_cost": 5
         },
@@ -33,11 +34,7 @@
     assert_eq!(versioned_constants.os_constants.gas_costs.base.entry_point_initial_budget, 2 * 3); // step_gas_cost * 3.
 
     // entry_point_initial_budget * 4 + step_gas_cost * 5.
-<<<<<<< HEAD
     assert_eq!(versioned_constants.os_constants.gas_costs.base.transaction_gas_cost, 6 * 4 + 2 * 5);
-=======
-    assert_eq!(versioned_constants.os_constants.gas_costs.transaction_gas_cost, 6 * 4 + 2 * 5);
->>>>>>> 64cebe24
 }
 
 /// Assert versioned constants overrides are used when provided.
