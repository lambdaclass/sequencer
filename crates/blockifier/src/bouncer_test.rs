--- conflicted
+++ resolved
@@ -244,12 +244,7 @@
     let mut bouncer = Bouncer { accumulated_weights, bouncer_config, ..Bouncer::empty() };
 
     // Prepare the resources to be added to the bouncer.
-<<<<<<< HEAD
-    let execution_summary = ExecutionSummary { builtin_counters, ..Default::default() };
-=======
     let execution_summary = ExecutionSummary::default();
-    let builtin_counters = BuiltinCounterMap::default();
->>>>>>> 957786a3
     let tx_resources = TransactionResources {
         computation: ComputationResources { sierra_gas, ..Default::default() },
         ..Default::default()
@@ -260,6 +255,7 @@
         &transactional_state,
         &tx_state_changes_keys,
         &execution_summary,
+        &builtin_counters,
         &tx_resources,
         &block_context.versioned_constants,
     );
@@ -284,6 +280,7 @@
     // Use gas amount > block_max_capacity's.
     let exceeding_gas = GasAmount(30);
     let execution_summary = ExecutionSummary::default();
+    let builtin_counters = BuiltinCounterMap::default();
     let tx_resources = TransactionResources {
         computation: ComputationResources { sierra_gas: exceeding_gas, ..Default::default() },
         ..Default::default()
@@ -308,36 +305,11 @@
         ..BouncerWeights::empty()
     };
 
-<<<<<<< HEAD
     assert_matches!(result, Err(
         TransactionExecutorError::TransactionExecutionError(
             TransactionExecutionError::TransactionTooLarge { max_capacity, tx_size }
         )
     )  if *max_capacity == bouncer_config.block_max_capacity && *tx_size == expected_weights);
-=======
-    if result.is_ok() {
-        // Try to update the bouncer.
-        result = bouncer.try_update(
-            &transactional_state,
-            &tx_state_changes_keys,
-            &execution_summary,
-            &builtin_counters,
-            &tx_resources,
-            &block_context.versioned_constants,
-        );
-    }
-
-    match scenario {
-        "ok" => assert_matches!(result, Ok(())),
-        "block_full" => assert_matches!(result, Err(TransactionExecutorError::BlockFull)),
-        "too_large" => assert_matches!(result, Err(
-                TransactionExecutorError::TransactionExecutionError(
-                    TransactionExecutionError::TransactionTooLarge { max_capacity, tx_size }
-                )
-            ) if *max_capacity == block_max_capacity && *tx_size == expected_weights),
-        _ => panic!("Unexpected scenario: {}", scenario),
-    }
->>>>>>> 957786a3
 }
 
 #[rstest]
