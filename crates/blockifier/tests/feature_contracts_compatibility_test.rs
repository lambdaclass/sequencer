use std::fs;

use blockifier::test_utils::cairo_compile::{
    prepare_group_tag_compiler_deps,
    CompilationArtifacts,
};
use blockifier::test_utils::contracts::{
    FeatureContract,
    CAIRO1_FEATURE_CONTRACTS_DIR,
    SIERRA_CONTRACTS_SUBDIR,
};
<<<<<<< HEAD
use blockifier::test_utils::{CairoVersion, RunnableCairo1};
=======
use blockifier::test_utils::CairoVersion;
>>>>>>> 64cebe24
use pretty_assertions::assert_eq;
use rstest::rstest;

const CAIRO0_FEATURE_CONTRACTS_DIR: &str = "feature_contracts/cairo0";
<<<<<<< HEAD
=======
#[cfg(feature = "cairo_native")]
const NATIVE_FEATURE_CONTRACTS_DIR: &str = "feature_contracts/cairo_native";
>>>>>>> 64cebe24
const COMPILED_CONTRACTS_SUBDIR: &str = "compiled";
const FIX_COMMAND: &str = "FIX_FEATURE_TEST=1 cargo test -p blockifier --test \
                           feature_contracts_compatibility_test --features testing -- \
                           --include-ignored";

pub enum FeatureContractMetadata {
    Cairo0(Cairo0FeatureContractMetadata),
    Cairo1(Cairo1FeatureContractMetadata),
}

impl FeatureContractMetadata {
    pub fn compiled_path(&self) -> String {
        match self {
            FeatureContractMetadata::Cairo0(data) => data.compiled_path.clone(),
            FeatureContractMetadata::Cairo1(data) => data.compiled_path.clone(),
        }
    }

    pub fn sierra_path(&self) -> String {
        match self {
            FeatureContractMetadata::Cairo0(_) => panic!("No sierra path for Cairo0 contracts."),
            FeatureContractMetadata::Cairo1(data) => data.sierra_path.clone(),
        }
    }
}

pub struct Cairo0FeatureContractMetadata {
    pub source_path: String,
    pub base_filename: String,
    pub compiled_path: String,
}

pub struct Cairo1FeatureContractMetadata {
    pub source_path: String,
    pub base_filename: String,
    pub compiled_path: String,
    pub sierra_path: String,
}

// To fix Cairo0 feature contracts, first enter a python venv and install the requirements:
// ```
// python -m venv tmp_venv
// . tmp_venv/bin/activate
// pip install -r crates/blockifier/tests/requirements.txt
// ```
// Then, run the FIX_COMMAND above.

// To fix Cairo1 feature contracts, first clone the Cairo repo and checkout the required tag.
// The repo should be located next to the sequencer repo:
// <WORKSPACE_DIR>/
// - sequencer/
// - cairo/
// Then, run the FIX_COMMAND above.

// Checks that:
// 1. `TEST_CONTRACTS` dir exists and contains only `.cairo` files and the subdirectory
// `COMPILED_CONTRACTS_SUBDIR`.
// 2. for each `X.cairo` file in `TEST_CONTRACTS` there exists an `X_compiled.json` file in
// `COMPILED_CONTRACTS_SUBDIR` which equals `starknet-compile-deprecated X.cairo --no_debug_info`.
fn verify_feature_contracts_compatibility(fix: bool, cairo_version: CairoVersion) {
    // TODO(Dori, 1/10/2024): Parallelize this test.
    match cairo_version {
        CairoVersion::Cairo0 => {
            for contract in FeatureContract::all_feature_contracts()
                .filter(|contract| contract.cairo_version() == cairo_version)
            {
                verify_feature_contracts_compatibility_logic(&contract, fix);
            }
        }
<<<<<<< HEAD
        CairoVersion::Cairo1(RunnableCairo1::Casm) => {
            for (tag_and_tool_chain, feature_contracts) in
                FeatureContract::cairo1_feature_contracts_by_tag()
            {
                prepare_group_tag_compiler_deps(&tag_and_tool_chain);
=======
        // TODO(Meshi 01/01/2025) Make this explicit when we will only have two cairo versions.
        _ => {
            for (tag_and_tool_chain, feature_contracts) in
                FeatureContract::cairo1_feature_contracts_by_tag()
            {
                prepare_group_tag_compiler_deps(tag_and_tool_chain.0.clone());
>>>>>>> 64cebe24
                // TODO(Meshi 01/01/2025) Make this loop concurrent
                for contract in feature_contracts
                    .into_iter()
                    .filter(|contract| contract.cairo_version() == cairo_version)
                {
                    verify_feature_contracts_compatibility_logic(&contract, fix);
                }
            }
        }
<<<<<<< HEAD
        #[cfg(feature = "cairo_native")]
        CairoVersion::Cairo1(RunnableCairo1::Native) => {
            panic!("This test does not support native CairoVersion.")
        }
    }
}

fn check_compilation(
    actual_content: Vec<u8>,
    existing_contents: &str,
    path: &str,
    source_path: String,
) {
    if String::from_utf8(actual_content).unwrap() != existing_contents {
        panic!(
            "{} does not compile to {}.\nRun `{FIX_COMMAND}` to fix the existing file according \
             to locally installed `starknet-compile-deprecated`.\n",
            source_path, path
        );
    }
}

fn compare_compilation_data(contract: &FeatureContract) {
    let expected_compiled_raw_output = contract.compile();
    let existing_compiled_path = contract.get_compiled_path();
    let existing_compiled_contents = fs::read_to_string(&existing_compiled_path)
        .unwrap_or_else(|_| panic!("Cannot read {existing_compiled_path}."));

=======
    }
}

fn check_compilation(
    actual_content: Vec<u8>,
    existing_contents: &str,
    path: &str,
    source_path: String,
) {
    if String::from_utf8(actual_content).unwrap() != existing_contents {
        panic!(
            "{} does not compile to {}.\nRun `{FIX_COMMAND}` to fix the existing file according \
             to locally installed `starknet-compile-deprecated`.\n",
            source_path, path
        );
    }
}

fn compare_compilation_data(contract: &FeatureContract) {
    let expected_compiled_raw_output = contract.compile();
    let existing_compiled_path = contract.get_compiled_path();
    let existing_compiled_contents = fs::read_to_string(&existing_compiled_path)
        .unwrap_or_else(|_| panic!("Cannot read {existing_compiled_path}."));

>>>>>>> 64cebe24
    match expected_compiled_raw_output {
        CompilationArtifacts::Cairo0 { casm } => {
            check_compilation(
                casm,
                &existing_compiled_contents,
                &existing_compiled_path,
                contract.get_source_path(),
            );
<<<<<<< HEAD
        }
        CompilationArtifacts::Cairo1 { casm, sierra } => {
            check_compilation(
                casm,
=======
        }
        CompilationArtifacts::Cairo1 { casm, sierra } => {
            check_compilation(
                casm,
                &existing_compiled_contents,
                &existing_compiled_path,
                contract.get_source_path(),
            );

            let sierra_compiled_path = contract.get_sierra_path();
            let existing_sierra_contents = fs::read_to_string(&sierra_compiled_path)
                .unwrap_or_else(|_| panic!("Cannot read {sierra_compiled_path}."));
            check_compilation(
                sierra,
                &existing_sierra_contents,
                &sierra_compiled_path,
                contract.get_source_path(),
            );
        }
        // TODO (Meshi 01/01/2025) Remove this once native folder is deleted.
        #[cfg(feature = "cairo_native")]
        CompilationArtifacts::Cairo1Native { sierra } => {
            check_compilation(
                sierra,
>>>>>>> 64cebe24
                &existing_compiled_contents,
                &existing_compiled_path,
                contract.get_source_path(),
            );

            let sierra_compiled_path = contract.get_sierra_path();
            let existing_sierra_contents = fs::read_to_string(&sierra_compiled_path)
                .unwrap_or_else(|_| panic!("Cannot read {sierra_compiled_path}."));
            check_compilation(
                sierra,
                &existing_sierra_contents,
                &sierra_compiled_path,
                contract.get_source_path(),
            );
        }
    }
}

fn verify_feature_contracts_compatibility_logic(contract: &FeatureContract, fix: bool) {
    // Compare output of cairo-file on file with existing compiled file.
    let expected_compiled_raw_output = contract.compile();
    let existing_compiled_path = contract.get_compiled_path();
    if fix {
        match expected_compiled_raw_output {
            CompilationArtifacts::Cairo0 { ref casm } => {
                fs::write(&existing_compiled_path, casm).unwrap();
            }
            CompilationArtifacts::Cairo1 { ref casm, ref sierra } => {
                fs::write(&existing_compiled_path, casm).unwrap();
                fs::write(contract.get_sierra_path(), sierra).unwrap();
            }
        }
    }

    compare_compilation_data(contract);
}

<<<<<<< HEAD
=======
fn verify_feature_contracts_compatibility_logic(contract: &FeatureContract, fix: bool) {
    // Compare output of cairo-file on file with existing compiled file.
    let expected_compiled_raw_output = contract.compile();
    let existing_compiled_path = contract.get_compiled_path();
    if fix {
        match expected_compiled_raw_output {
            CompilationArtifacts::Cairo0 { ref casm } => {
                fs::write(&existing_compiled_path, casm).unwrap();
            }
            CompilationArtifacts::Cairo1 { ref casm, ref sierra } => {
                fs::write(&existing_compiled_path, casm).unwrap();
                fs::write(contract.get_sierra_path(), sierra).unwrap();
            }
            // TODO (Meshi 01/01/2025) Remove this once native folder is deleted.
            #[cfg(feature = "cairo_native")]
            CompilationArtifacts::Cairo1Native { ref sierra } => {
                fs::write(&existing_compiled_path, sierra).unwrap();
            }
        }
    }

    compare_compilation_data(contract);
}

>>>>>>> 64cebe24
/// Verifies that the feature contracts directory contains the expected contents, and returns
/// the feature contracts metadata.
fn verify_and_get_files(cairo_version: CairoVersion) -> Vec<FeatureContractMetadata> {
    let mut paths = vec![];
    let directory = match cairo_version {
        CairoVersion::Cairo0 => CAIRO0_FEATURE_CONTRACTS_DIR,
        CairoVersion::Cairo1(RunnableCairo1::Casm) => CAIRO1_FEATURE_CONTRACTS_DIR,
        #[cfg(feature = "cairo_native")]
        CairoVersion::Cairo1(RunnableCairo1::Native) => {
            panic!("This test does not support native CairoVersion.")
        }
    };
    let compiled_extension = match cairo_version {
        CairoVersion::Cairo0 => "_compiled.json",
        CairoVersion::Cairo1(RunnableCairo1::Casm) => ".casm.json",
        #[cfg(feature = "cairo_native")]
        CairoVersion::Cairo1(RunnableCairo1::Native) => {
            panic!("This test does not support native CairoVersion.")
        }
    };
    for file in fs::read_dir(directory).unwrap() {
        let path = file.unwrap().path();

        // Verify `TEST_CONTRACTS` file and directory structure.
        if !path.is_file() {
            if let Some(dir_name) = path.file_name() {
                assert!(
                    dir_name == COMPILED_CONTRACTS_SUBDIR || dir_name == SIERRA_CONTRACTS_SUBDIR,
                    "Found directory '{}' in `{directory}`, which should contain only the \
                     `{COMPILED_CONTRACTS_SUBDIR}` or `{SIERRA_CONTRACTS_SUBDIR}` directory.",
                    dir_name.to_string_lossy()
                );
                continue;
            }
        }
        let path_str = path.to_string_lossy();
        assert_eq!(
            path.extension().unwrap(),
            "cairo",
            "Found a non-Cairo file '{path_str}' in `{directory}`"
        );

        let file_name = path.file_stem().unwrap().to_string_lossy();
        let existing_compiled_path =
            format!("{directory}/{COMPILED_CONTRACTS_SUBDIR}/{file_name}{compiled_extension}");

        match cairo_version {
            CairoVersion::Cairo0 => {
                paths.push(FeatureContractMetadata::Cairo0(Cairo0FeatureContractMetadata {
                    source_path: path_str.to_string(),
                    base_filename: file_name.to_string(),
                    compiled_path: existing_compiled_path,
                }))
            }
<<<<<<< HEAD

            CairoVersion::Cairo1(RunnableCairo1::Casm) => {
=======
            CairoVersion::Cairo1 => {
>>>>>>> 64cebe24
                let existing_sierra_path =
                    format!("{directory}/{SIERRA_CONTRACTS_SUBDIR}/{file_name}.sierra.json");
                paths.push(FeatureContractMetadata::Cairo1(Cairo1FeatureContractMetadata {
                    source_path: path_str.to_string(),
                    base_filename: file_name.to_string(),
                    compiled_path: existing_compiled_path,
                    sierra_path: existing_sierra_path,
                }));
            }
            #[cfg(feature = "cairo_native")]
<<<<<<< HEAD
            CairoVersion::Cairo1(RunnableCairo1::Native) => {
                panic!("This test does not support native CairoVersion.")
=======
            CairoVersion::Native => {
                let existing_sierra_path =
                    format!("{directory}/{SIERRA_CONTRACTS_SUBDIR}/{file_name}.sierra.json");
                paths.push(FeatureContractMetadata::Cairo1(Cairo1FeatureContractMetadata {
                    source_path: path_str.to_string(),
                    base_filename: file_name.to_string(),
                    compiled_path: existing_compiled_path,
                    sierra_path: existing_sierra_path,
                }));
>>>>>>> 64cebe24
            }
        }
    }

    paths
}

<<<<<<< HEAD
// Native and Casm have the same contracts, therefore should have the same enum, so we exclude
// Native CairoVersion from this test.
#[rstest]
fn verify_feature_contracts_match_enum(
    #[values(CairoVersion::Cairo0, CairoVersion::Cairo1(RunnableCairo1::Casm))]
    cairo_version: CairoVersion,
) {
    let mut compiled_paths_from_enum: Vec<String> = FeatureContract::all_feature_contracts()
        .filter(|contract| contract.cairo_version() == cairo_version)
        .map(|contract| contract.get_compiled_path())
        .collect();

    let mut compiled_paths_on_filesystem = match cairo_version {
        CairoVersion::Cairo0 => verify_and_get_files(cairo_version)
            .into_iter()
            .map(|metadata| metadata.compiled_path().to_string())
            .collect(),
        CairoVersion::Cairo1(RunnableCairo1::Casm) => {
            let (compiled_paths_on_filesystem, mut sierra_paths_on_filesystem): (
                Vec<String>,
                Vec<String>,
            ) = verify_and_get_files(cairo_version)
                .into_iter()
                .map(|metadata| (metadata.compiled_path(), metadata.sierra_path()))
                .collect();

            let mut sierra_paths_from_enum: Vec<String> = FeatureContract::all_feature_contracts()
                .filter(|contract| contract.cairo_version() == cairo_version)
                .map(|contract| contract.get_sierra_path())
                .collect();

            sierra_paths_from_enum.sort();
            sierra_paths_on_filesystem.sort();
            assert_eq!(sierra_paths_from_enum, sierra_paths_on_filesystem);
            compiled_paths_on_filesystem
        }

        #[cfg(feature = "cairo_native")]
        CairoVersion::Cairo1(RunnableCairo1::Native) => {
            panic!("This test does not support native CairoVersion.")
        }
    };
=======
// TODO (Meshi 01/01/2025) Remove this once cairo native feature is stable.
fn verify_feature_contracts_cairo1_logic(
    cairo_version: CairoVersion,
    mut compiled_paths_from_enum: Vec<String>,
) {
    let (mut compiled_paths_on_filesystem, mut sierra_paths_on_filesystem): (
        Vec<String>,
        Vec<String>,
    ) = verify_and_get_files(cairo_version)
        .into_iter()
        .map(|metadata| (metadata.compiled_path(), metadata.sierra_path()))
        .collect();

>>>>>>> 64cebe24
    compiled_paths_from_enum.sort();
    compiled_paths_on_filesystem.sort();
    assert_eq!(compiled_paths_from_enum, compiled_paths_on_filesystem);

    let mut sierra_paths_from_enum: Vec<String> = FeatureContract::all_feature_contracts()
        .filter(|contract| contract.cairo_version() == cairo_version)
        .map(|contract| contract.get_sierra_path())
        .collect();

    sierra_paths_from_enum.sort();
    sierra_paths_on_filesystem.sort();
    assert_eq!(sierra_paths_from_enum, sierra_paths_on_filesystem);
}

#[rstest]
fn verify_feature_contracts_match_enum(
    #[values(CairoVersion::Cairo0, CairoVersion::Cairo1)] cairo_version: CairoVersion,
) {
    let mut compiled_paths_from_enum: Vec<String> = FeatureContract::all_feature_contracts()
        .filter(|contract| contract.cairo_version() == cairo_version)
        .map(|contract| contract.get_compiled_path())
        .collect();

    match cairo_version {
        CairoVersion::Cairo0 => {
            let mut compiled_paths_on_filesystem: Vec<String> = verify_and_get_files(cairo_version)
                .into_iter()
                .map(|metadata| metadata.compiled_path().to_string())
                .collect();
            compiled_paths_from_enum.sort();
            compiled_paths_on_filesystem.sort();
            assert_eq!(compiled_paths_from_enum, compiled_paths_on_filesystem);
        }
        CairoVersion::Cairo1 => {
            verify_feature_contracts_cairo1_logic(cairo_version, compiled_paths_from_enum);
        }
        #[cfg(feature = "cairo_native")]
        CairoVersion::Native => {
            verify_feature_contracts_cairo1_logic(cairo_version, compiled_paths_from_enum);
        }
    }
}

// Native and Casm have the same contracts and compiled files, as we only save the sierra for
// Native, so we exclude Native CairoVersion from this test.
#[rstest]
#[ignore]
fn verify_feature_contracts(
    #[values(CairoVersion::Cairo0, CairoVersion::Cairo1(RunnableCairo1::Casm))]
    cairo_version: CairoVersion,
) {
    let fix_features = std::env::var("FIX_FEATURE_TEST").is_ok();
    verify_feature_contracts_compatibility(fix_features, cairo_version)
}<|MERGE_RESOLUTION|>--- conflicted
+++ resolved
@@ -9,24 +9,49 @@
     CAIRO1_FEATURE_CONTRACTS_DIR,
     SIERRA_CONTRACTS_SUBDIR,
 };
-<<<<<<< HEAD
 use blockifier::test_utils::{CairoVersion, RunnableCairo1};
-=======
-use blockifier::test_utils::CairoVersion;
->>>>>>> 64cebe24
 use pretty_assertions::assert_eq;
 use rstest::rstest;
 
 const CAIRO0_FEATURE_CONTRACTS_DIR: &str = "feature_contracts/cairo0";
-<<<<<<< HEAD
-=======
-#[cfg(feature = "cairo_native")]
-const NATIVE_FEATURE_CONTRACTS_DIR: &str = "feature_contracts/cairo_native";
->>>>>>> 64cebe24
 const COMPILED_CONTRACTS_SUBDIR: &str = "compiled";
 const FIX_COMMAND: &str = "FIX_FEATURE_TEST=1 cargo test -p blockifier --test \
                            feature_contracts_compatibility_test --features testing -- \
                            --include-ignored";
+
+pub enum FeatureContractMetadata {
+    Cairo0(Cairo0FeatureContractMetadata),
+    Cairo1(Cairo1FeatureContractMetadata),
+}
+
+impl FeatureContractMetadata {
+    pub fn compiled_path(&self) -> String {
+        match self {
+            FeatureContractMetadata::Cairo0(data) => data.compiled_path.clone(),
+            FeatureContractMetadata::Cairo1(data) => data.compiled_path.clone(),
+        }
+    }
+
+    pub fn sierra_path(&self) -> String {
+        match self {
+            FeatureContractMetadata::Cairo0(_) => panic!("No sierra path for Cairo0 contracts."),
+            FeatureContractMetadata::Cairo1(data) => data.sierra_path.clone(),
+        }
+    }
+}
+
+pub struct Cairo0FeatureContractMetadata {
+    pub source_path: String,
+    pub base_filename: String,
+    pub compiled_path: String,
+}
+
+pub struct Cairo1FeatureContractMetadata {
+    pub source_path: String,
+    pub base_filename: String,
+    pub compiled_path: String,
+    pub sierra_path: String,
+}
 
 pub enum FeatureContractMetadata {
     Cairo0(Cairo0FeatureContractMetadata),
@@ -92,20 +117,11 @@
                 verify_feature_contracts_compatibility_logic(&contract, fix);
             }
         }
-<<<<<<< HEAD
         CairoVersion::Cairo1(RunnableCairo1::Casm) => {
             for (tag_and_tool_chain, feature_contracts) in
                 FeatureContract::cairo1_feature_contracts_by_tag()
             {
                 prepare_group_tag_compiler_deps(&tag_and_tool_chain);
-=======
-        // TODO(Meshi 01/01/2025) Make this explicit when we will only have two cairo versions.
-        _ => {
-            for (tag_and_tool_chain, feature_contracts) in
-                FeatureContract::cairo1_feature_contracts_by_tag()
-            {
-                prepare_group_tag_compiler_deps(tag_and_tool_chain.0.clone());
->>>>>>> 64cebe24
                 // TODO(Meshi 01/01/2025) Make this loop concurrent
                 for contract in feature_contracts
                     .into_iter()
@@ -115,7 +131,6 @@
                 }
             }
         }
-<<<<<<< HEAD
         #[cfg(feature = "cairo_native")]
         CairoVersion::Cairo1(RunnableCairo1::Native) => {
             panic!("This test does not support native CairoVersion.")
@@ -144,32 +159,6 @@
     let existing_compiled_contents = fs::read_to_string(&existing_compiled_path)
         .unwrap_or_else(|_| panic!("Cannot read {existing_compiled_path}."));
 
-=======
-    }
-}
-
-fn check_compilation(
-    actual_content: Vec<u8>,
-    existing_contents: &str,
-    path: &str,
-    source_path: String,
-) {
-    if String::from_utf8(actual_content).unwrap() != existing_contents {
-        panic!(
-            "{} does not compile to {}.\nRun `{FIX_COMMAND}` to fix the existing file according \
-             to locally installed `starknet-compile-deprecated`.\n",
-            source_path, path
-        );
-    }
-}
-
-fn compare_compilation_data(contract: &FeatureContract) {
-    let expected_compiled_raw_output = contract.compile();
-    let existing_compiled_path = contract.get_compiled_path();
-    let existing_compiled_contents = fs::read_to_string(&existing_compiled_path)
-        .unwrap_or_else(|_| panic!("Cannot read {existing_compiled_path}."));
-
->>>>>>> 64cebe24
     match expected_compiled_raw_output {
         CompilationArtifacts::Cairo0 { casm } => {
             check_compilation(
@@ -178,12 +167,6 @@
                 &existing_compiled_path,
                 contract.get_source_path(),
             );
-<<<<<<< HEAD
-        }
-        CompilationArtifacts::Cairo1 { casm, sierra } => {
-            check_compilation(
-                casm,
-=======
         }
         CompilationArtifacts::Cairo1 { casm, sierra } => {
             check_compilation(
@@ -203,27 +186,6 @@
                 contract.get_source_path(),
             );
         }
-        // TODO (Meshi 01/01/2025) Remove this once native folder is deleted.
-        #[cfg(feature = "cairo_native")]
-        CompilationArtifacts::Cairo1Native { sierra } => {
-            check_compilation(
-                sierra,
->>>>>>> 64cebe24
-                &existing_compiled_contents,
-                &existing_compiled_path,
-                contract.get_source_path(),
-            );
-
-            let sierra_compiled_path = contract.get_sierra_path();
-            let existing_sierra_contents = fs::read_to_string(&sierra_compiled_path)
-                .unwrap_or_else(|_| panic!("Cannot read {sierra_compiled_path}."));
-            check_compilation(
-                sierra,
-                &existing_sierra_contents,
-                &sierra_compiled_path,
-                contract.get_source_path(),
-            );
-        }
     }
 }
 
@@ -246,33 +208,6 @@
     compare_compilation_data(contract);
 }
 
-<<<<<<< HEAD
-=======
-fn verify_feature_contracts_compatibility_logic(contract: &FeatureContract, fix: bool) {
-    // Compare output of cairo-file on file with existing compiled file.
-    let expected_compiled_raw_output = contract.compile();
-    let existing_compiled_path = contract.get_compiled_path();
-    if fix {
-        match expected_compiled_raw_output {
-            CompilationArtifacts::Cairo0 { ref casm } => {
-                fs::write(&existing_compiled_path, casm).unwrap();
-            }
-            CompilationArtifacts::Cairo1 { ref casm, ref sierra } => {
-                fs::write(&existing_compiled_path, casm).unwrap();
-                fs::write(contract.get_sierra_path(), sierra).unwrap();
-            }
-            // TODO (Meshi 01/01/2025) Remove this once native folder is deleted.
-            #[cfg(feature = "cairo_native")]
-            CompilationArtifacts::Cairo1Native { ref sierra } => {
-                fs::write(&existing_compiled_path, sierra).unwrap();
-            }
-        }
-    }
-
-    compare_compilation_data(contract);
-}
-
->>>>>>> 64cebe24
 /// Verifies that the feature contracts directory contains the expected contents, and returns
 /// the feature contracts metadata.
 fn verify_and_get_files(cairo_version: CairoVersion) -> Vec<FeatureContractMetadata> {
@@ -301,7 +236,10 @@
             if let Some(dir_name) = path.file_name() {
                 assert!(
                     dir_name == COMPILED_CONTRACTS_SUBDIR || dir_name == SIERRA_CONTRACTS_SUBDIR,
+                assert!(
+                    dir_name == COMPILED_CONTRACTS_SUBDIR || dir_name == SIERRA_CONTRACTS_SUBDIR,
                     "Found directory '{}' in `{directory}`, which should contain only the \
+                     `{COMPILED_CONTRACTS_SUBDIR}` or `{SIERRA_CONTRACTS_SUBDIR}` directory.",
                      `{COMPILED_CONTRACTS_SUBDIR}` or `{SIERRA_CONTRACTS_SUBDIR}` directory.",
                     dir_name.to_string_lossy()
                 );
@@ -327,12 +265,8 @@
                     compiled_path: existing_compiled_path,
                 }))
             }
-<<<<<<< HEAD
 
             CairoVersion::Cairo1(RunnableCairo1::Casm) => {
-=======
-            CairoVersion::Cairo1 => {
->>>>>>> 64cebe24
                 let existing_sierra_path =
                     format!("{directory}/{SIERRA_CONTRACTS_SUBDIR}/{file_name}.sierra.json");
                 paths.push(FeatureContractMetadata::Cairo1(Cairo1FeatureContractMetadata {
@@ -343,20 +277,8 @@
                 }));
             }
             #[cfg(feature = "cairo_native")]
-<<<<<<< HEAD
             CairoVersion::Cairo1(RunnableCairo1::Native) => {
                 panic!("This test does not support native CairoVersion.")
-=======
-            CairoVersion::Native => {
-                let existing_sierra_path =
-                    format!("{directory}/{SIERRA_CONTRACTS_SUBDIR}/{file_name}.sierra.json");
-                paths.push(FeatureContractMetadata::Cairo1(Cairo1FeatureContractMetadata {
-                    source_path: path_str.to_string(),
-                    base_filename: file_name.to_string(),
-                    compiled_path: existing_compiled_path,
-                    sierra_path: existing_sierra_path,
-                }));
->>>>>>> 64cebe24
             }
         }
     }
@@ -364,7 +286,6 @@
     paths
 }
 
-<<<<<<< HEAD
 // Native and Casm have the same contracts, therefore should have the same enum, so we exclude
 // Native CairoVersion from this test.
 #[rstest]
@@ -373,6 +294,7 @@
     cairo_version: CairoVersion,
 ) {
     let mut compiled_paths_from_enum: Vec<String> = FeatureContract::all_feature_contracts()
+        .filter(|contract| contract.cairo_version() == cairo_version)
         .filter(|contract| contract.cairo_version() == cairo_version)
         .map(|contract| contract.get_compiled_path())
         .collect();
@@ -407,62 +329,9 @@
             panic!("This test does not support native CairoVersion.")
         }
     };
-=======
-// TODO (Meshi 01/01/2025) Remove this once cairo native feature is stable.
-fn verify_feature_contracts_cairo1_logic(
-    cairo_version: CairoVersion,
-    mut compiled_paths_from_enum: Vec<String>,
-) {
-    let (mut compiled_paths_on_filesystem, mut sierra_paths_on_filesystem): (
-        Vec<String>,
-        Vec<String>,
-    ) = verify_and_get_files(cairo_version)
-        .into_iter()
-        .map(|metadata| (metadata.compiled_path(), metadata.sierra_path()))
-        .collect();
-
->>>>>>> 64cebe24
     compiled_paths_from_enum.sort();
     compiled_paths_on_filesystem.sort();
     assert_eq!(compiled_paths_from_enum, compiled_paths_on_filesystem);
-
-    let mut sierra_paths_from_enum: Vec<String> = FeatureContract::all_feature_contracts()
-        .filter(|contract| contract.cairo_version() == cairo_version)
-        .map(|contract| contract.get_sierra_path())
-        .collect();
-
-    sierra_paths_from_enum.sort();
-    sierra_paths_on_filesystem.sort();
-    assert_eq!(sierra_paths_from_enum, sierra_paths_on_filesystem);
-}
-
-#[rstest]
-fn verify_feature_contracts_match_enum(
-    #[values(CairoVersion::Cairo0, CairoVersion::Cairo1)] cairo_version: CairoVersion,
-) {
-    let mut compiled_paths_from_enum: Vec<String> = FeatureContract::all_feature_contracts()
-        .filter(|contract| contract.cairo_version() == cairo_version)
-        .map(|contract| contract.get_compiled_path())
-        .collect();
-
-    match cairo_version {
-        CairoVersion::Cairo0 => {
-            let mut compiled_paths_on_filesystem: Vec<String> = verify_and_get_files(cairo_version)
-                .into_iter()
-                .map(|metadata| metadata.compiled_path().to_string())
-                .collect();
-            compiled_paths_from_enum.sort();
-            compiled_paths_on_filesystem.sort();
-            assert_eq!(compiled_paths_from_enum, compiled_paths_on_filesystem);
-        }
-        CairoVersion::Cairo1 => {
-            verify_feature_contracts_cairo1_logic(cairo_version, compiled_paths_from_enum);
-        }
-        #[cfg(feature = "cairo_native")]
-        CairoVersion::Native => {
-            verify_feature_contracts_cairo1_logic(cairo_version, compiled_paths_from_enum);
-        }
-    }
 }
 
 // Native and Casm have the same contracts and compiled files, as we only save the sierra for
