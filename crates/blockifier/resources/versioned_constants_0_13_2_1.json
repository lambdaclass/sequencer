--- conflicted
+++ resolved
@@ -9,6 +9,7 @@
         "max_contract_bytecode_size": 81920
     },
     "invoke_tx_max_n_steps": 10000000,
+    "execute_max_sierra_gas": 10000000000,
     "execute_max_sierra_gas": 10000000000,
     "deprecated_l2_resource_gas_costs": {
         "gas_per_data_felt": [
@@ -41,6 +42,7 @@
     "disable_cairo0_redeclaration": true,
     "enable_stateful_compression": false,
     "comprehensive_state_diff": false,
+    "comprehensive_state_diff": false,
     "allocation_cost": {
         "blob_cost": {
             "l1_gas": 0,
@@ -58,28 +60,9 @@
     "enable_reverts": false,
     "segment_arena_cells": false,
     "os_constants": {
-<<<<<<< HEAD
         "block_hash_contract_address": 1,
         "constructor_entry_point_selector": "0x28ffe4ff0f226a9107253e17a904099aa4f63a02a5621de0576e5aa71bc5194",
         "default_entry_point_selector": 0,
-=======
-        "call_contract_gas_cost": {
-            "entry_point_initial_budget": 1,
-            "step_gas_cost": 510,
-            "syscall_base_gas_cost": 1
-        },
-        "constructor_entry_point_selector": "0x28ffe4ff0f226a9107253e17a904099aa4f63a02a5621de0576e5aa71bc5194",
-        "default_entry_point_selector": 0,
-        "deploy_gas_cost": {
-            "entry_point_initial_budget": 1,
-            "step_gas_cost": 700,
-            "syscall_base_gas_cost": 1
-        },
-        "emit_event_gas_cost": {
-            "step_gas_cost": 10,
-            "syscall_base_gas_cost": 1
-        },
->>>>>>> 64cebe24
         "entry_point_initial_budget": {
             "step_gas_cost": 100
         },
@@ -96,17 +79,6 @@
         "fee_transfer_gas_cost": {
             "entry_point_initial_budget": 1,
             "step_gas_cost": 600
-<<<<<<< HEAD
-=======
-        },
-        "get_block_hash_gas_cost": {
-            "step_gas_cost": 50,
-            "syscall_base_gas_cost": 1
-        },
-        "get_execution_info_gas_cost": {
-            "step_gas_cost": 10,
-            "syscall_base_gas_cost": 1
->>>>>>> 64cebe24
         },
         "default_initial_gas_cost": {
             "step_gas_cost": 100000000
@@ -124,6 +96,7 @@
             "reserved_contract_address": 3
         },
         "range_check_gas_cost": 70,
+        "keccak_builtin_gas_cost": 0,
         "keccak_builtin_gas_cost": 0,
         "pedersen_gas_cost": 0,
         "bitwise_builtin_gas_cost": 594,
@@ -140,7 +113,9 @@
         },
         "transaction_gas_cost": {
             "entry_point_initial_budget": 2,
+            "entry_point_initial_budget": 2,
             "fee_transfer_gas_cost": 1,
+            "step_gas_cost": 1100
             "step_gas_cost": 1100
         },
         "transfer_entry_point_selector": "0x83afd3f4caedc6eebf44246fe54e38c95e3179a5ec9ea81740eca5b482d12e",
@@ -640,6 +615,7 @@
     },
     "validate_max_n_steps": 1000000,
     "validate_max_sierra_gas": 10000000000,
+    "validate_max_sierra_gas": 10000000000,
     "min_compiler_version_for_sierra_gas": "2.8.0",
     "vm_resource_fee_cost": {
         "builtins": {
