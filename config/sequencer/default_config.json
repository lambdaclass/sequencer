--- conflicted
+++ resolved
@@ -554,6 +554,11 @@
     "pointer_target": "chain_id",
     "privacy": "Public"
   },
+  "consensus_manager_config.consensus_config.chain_id": {
+    "description": "The chain id of the Starknet chain.",
+    "pointer_target": "chain_id",
+    "privacy": "Public"
+  },
   "consensus_manager_config.consensus_config.consensus_delay": {
     "description": "Delay (seconds) before starting consensus to give time for network peering.",
     "privacy": "Public",
@@ -671,13 +676,8 @@
   },
   "consensus_manager_config.consensus_config.validator_id": {
     "description": "The validator id of the node.",
-<<<<<<< HEAD
     "pointer_target": "validator_id",
     "privacy": "Public"
-=======
-    "privacy": "Public",
-    "value": "0x64"
->>>>>>> 64cebe24
   },
   "eth_fee_token_address": {
     "description": "A required param! Address of the ETH fee token.",
@@ -901,14 +901,11 @@
   },
   "strk_fee_token_address": {
     "description": "A required param! Address of the STRK fee token.",
-<<<<<<< HEAD
     "param_type": "String",
     "privacy": "TemporaryValue"
   },
   "validator_id": {
     "description": "A required param! The ID of the validator. Also the address of this validator as a starknet contract.",
-=======
->>>>>>> 64cebe24
     "param_type": "String",
     "privacy": "TemporaryValue"
   },
