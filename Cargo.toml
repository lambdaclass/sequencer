--- conflicted
+++ resolved
@@ -93,28 +93,16 @@
 byteorder = "1.4.3"
 bytes = "1"
 cached = "0.44.0"
-cairo-felt = "0.9.1"
-<<<<<<< HEAD
-cairo-lang-casm = "2.10.0"
-cairo-lang-runner = "2.10.0"
-cairo-lang-sierra = "=2.10.0"
-cairo-lang-sierra-to-casm = "2.10.0"
-cairo-lang-starknet-classes = "2.10.0"
-cairo-lang-utils = "2.10.0"
-cairo-native = { git = "https://github.com/lambdaclass/cairo_native", branch = "trace-dump-feature" }
-sierra-emu = { git = "https://github.com/lambdaclass/sierra-emu", branch = "main" }
-cairo-vm = "=1.0.1"
-=======
 cairo-lang-casm = "2.12.0-dev.0"
 cairo-lang-runner = "2.12.0-dev.0"
 cairo-lang-sierra = "2.12.0-dev.0"
 cairo-lang-sierra-to-casm = "2.12.0-dev.0"
 cairo-lang-starknet-classes = "2.12.0-dev.0"
 cairo-lang-utils = "2.12.0-dev.0"
-cairo-native = { git = "https://github.com/lambdaclass/cairo_native", rev = "79d9878618ae761c074be78a909a58840158cf2c" }
-sierra-emu = { git = "https://github.com/lambdaclass/sierra-emu", rev = "a13128c78d0e681f3d2bd021cabd3a2a4406efb0" }
+cairo-felt = "0.9.1"
+cairo-native = { git = "https://github.com/lambdaclass/cairo_native", branch = "trace-dump-feature" }
+sierra-emu = { git = "https://github.com/lambdaclass/sierra-emu", branch = "main" }
 cairo-vm = "2.0.1"
->>>>>>> 998a3d6f
 camelpaste = "0.1.0"
 chrono = "0.4.26"
 clap = "4.5.4"
