--- conflicted
+++ resolved
@@ -81,11 +81,7 @@
 cairo-lang-starknet-classes = "2.8.4"
 cairo-lang-utils = "2.8.4"
 # This is a temporary dependency, will be removed once the new version of cairo-native is released to main.
-<<<<<<< HEAD
-cairo-native = { git = "https://github.com/lambdaclass/cairo_native", rev = "ad818adcef2099205365f7f2cb0c7a0838935e20" }
-=======
-cairo-native = { git = "https://github.com/lambdaclass/cairo_native", rev = "c80b41e4b6d8720a90e7aa6edd5d2d3a5e2d291e" }
->>>>>>> ebe222ed
+cairo-native = { git = "https://github.com/lambdaclass/cairo_native", rev = "e188415796a2644472ab6174a47dd4b6edbfd4a9" }
 cairo-vm = "1.0.1"
 camelpaste = "0.1.0"
 chrono = "0.4.26"
