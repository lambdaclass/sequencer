--- conflicted
+++ resolved
@@ -96,26 +96,14 @@
 bytes = "1"
 cached = "0.44.0"
 cairo-felt = "0.9.1"
-<<<<<<< HEAD
-cairo-lang-casm = "2.10.0-rc.1"
-cairo-lang-runner = "2.10.0-rc.1"
-cairo-lang-sierra = "=2.10.0-rc.1"
-cairo-lang-sierra-to-casm = "2.10.0-rc.1"
-cairo-lang-starknet-classes = "2.10.0-rc.1"
-cairo-lang-utils = "2.10.0-rc.1"
-# Important: when updated, make sure to update the cairo-native submodule as well.
-cairo-native = { path = "../cairo_native" }
-sierra-emu = { path = "../sierra-emu" }
-=======
 cairo-lang-casm = "2.10.0"
 cairo-lang-runner = "2.10.0"
 cairo-lang-sierra = "=2.10.0"
 cairo-lang-sierra-to-casm = "2.10.0"
 cairo-lang-starknet-classes = "2.10.0"
 cairo-lang-utils = "2.10.0"
-cairo-native = { git = "https://github.com/lambdaclass/cairo_native.git", rev = "b90af8ce28dee144c53d0f8090af98a01c1f54e7" }
+cairo-native = { git = "https://github.com/lambdaclass/cairo_native.git", rev = "e9151aa8420a138f70febb721f8979d3dd2f7223" }
 sierra-emu = { git = "https://github.com/lambdaclass/sierra-emu", branch = "juli" }
->>>>>>> 1bc98309
 cairo-vm = "=1.0.1"
 camelpaste = "0.1.0"
 chrono = "0.4.26"
