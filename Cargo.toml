[workspace]
# Using version 2 to avoid unifying features. For more info, read:
#   https://doc.rust-lang.org/cargo/reference/resolver.html#feature-resolver-version-2
resolver = "2"

members = [
  "crates/blockifier",
  "crates/blockifier_reexecution",
  "crates/committer_cli",
  "crates/infra_utils",
  "crates/mempool_test_utils",
  "crates/native_blockifier",
  "crates/papyrus_base_layer",
  "crates/papyrus_common",
  "crates/papyrus_config",
  "crates/papyrus_execution",
  "crates/papyrus_load_test",
  "crates/papyrus_monitoring_gateway",
  "crates/papyrus_network",
  "crates/papyrus_network_types",
  "crates/papyrus_node",
  "crates/papyrus_p2p_sync",
  "crates/papyrus_proc_macros",
  "crates/papyrus_protobuf",
  "crates/papyrus_rpc",
  "crates/papyrus_state_reader",
  "crates/papyrus_storage",
  "crates/papyrus_sync",
  "crates/papyrus_test_utils",
  "crates/sequencing/papyrus_consensus",
  "crates/sequencing/papyrus_consensus_orchestrator",
  "crates/starknet_api",
  "crates/starknet_batcher",
  "crates/starknet_batcher_types",
  "crates/starknet_client",
  "crates/starknet_committer",
  "crates/starknet_consensus_manager",
  "crates/starknet_gateway",
  "crates/starknet_gateway_types",
  "crates/starknet_http_server",
  "crates/starknet_integration_tests",
  "crates/starknet_l1_provider",
  "crates/starknet_l1_provider_types",
  "crates/starknet_mempool",
  "crates/starknet_mempool_p2p",
  "crates/starknet_mempool_p2p_types",
  "crates/starknet_mempool_types",
  "crates/starknet_monitoring_endpoint",
  "crates/starknet_patricia",
  "crates/starknet_sequencer_infra",
  "crates/starknet_sequencer_node",
  "crates/starknet_sierra_compile",
  "crates/starknet_state_sync",
  "crates/starknet_state_sync_types",
  "crates/starknet_task_executor",
  "workspace_tests",
]

exclude = ["crates/bin/starknet-native-compile"]

[workspace.package]
version = "0.0.0"
edition = "2021"
repository = "https://github.com/starkware-libs/sequencer/"
license = "Apache-2.0"
license-file = "LICENSE"

[workspace.dependencies]
alloy-contract = "0.3.5"
alloy-dyn-abi = "0.8.3"
alloy-json-rpc = "0.3.5"
alloy-primitives = "0.8.3"
alloy-provider = "0.3.5"
alloy-sol-types = "0.8.3"
alloy-transport = "0.3.5"
alloy-transport-http = "0.3.5"
anyhow = "1.0.44"
ark-ec = "0.4.2"
ark-ff = "0.4.0-alpha.7"
ark-secp256k1 = "0.4.0"
ark-secp256r1 = "0.4.0"
assert-json-diff = "2.0.2"
assert_matches = "1.5.0"
async-recursion = "1.1.0"
async-stream = "0.3.3"
async-trait = "0.1.79"
atomic_refcell = "0.1.13"
axum = "0.6.12"
base64 = "0.13.0"
bincode = "1.3.3"
bisection = "0.1.0"
bitvec = "1.0.1"
blockifier = { path = "crates/blockifier", version = "0.0.0" }
byteorder = "1.4.3"
bytes = "1"
cached = "0.44.0"
cairo-felt = "0.9.1"
cairo-lang-casm = "2.10.0-rc.0"
cairo-lang-runner = "2.10.0-rc.0"
cairo-lang-sierra = "=2.10.0-rc.0"
cairo-lang-sierra-to-casm = "2.10.0-rc.0"
cairo-lang-starknet-classes = "2.10.0-rc.0"
cairo-lang-utils = "2.10.0-rc.0"
# Important: when updated, make sure to update the cairo-native submodule as well.
<<<<<<< HEAD
cairo-native = { path = "../cairo_native" }
sierra-emu = { path = "../sierra-emu" }
=======
cairo-native = "0.2.8"
>>>>>>> 9d8c01ee
cairo-vm = "=1.0.1"
camelpaste = "0.1.0"
chrono = "0.4.26"
clap = "4.5.4"
colored = "2.1.0"
const_format = "0.2.30"
criterion = "0.5.1"
deadqueue = "0.2.4"
defaultmap = "0.5.0"
derive_more = "0.99.17"
enum-as-inner = "0.6.1"
enum-assoc = "1.1.0"
enum-iterator = "1.4.1"
ethers = "2.0.3"
ethers-core = "2.0.3"
ethnum = "1.5.0"
flate2 = "1.0.24"
fs2 = "0.4"
futures = "0.3.21"
futures-channel = "0.3.21"
futures-util = "0.3.21"
glob = "0.3.1"
google-cloud-storage = "0.22.1"
goose = "0.17.0"
hex = "0.4.3"
http = "0.2.8"
http-body = "0.4.5"
human_bytes = "0.4.3"
hyper = "0.14"
indexmap = "2.1.0"
infra_utils = { path = "crates/infra_utils", version = "0.0.0" }
insta = "1.29.0"
integer-encoding = "3.0.4"
itertools = "0.12.1"
jsonrpsee = "0.20.3"
jsonschema = "0.17.0"
keccak = "0.1.3"
lazy_static = "1.5.0"
libmdbx = "0.3.5"
libp2p = "0.53.2"
libp2p-swarm-test = "0.3.0"
log = "0.4"
lru = "0.12.0"
memmap2 = "0.8.0"
mempool_test_utils = { path = "crates/mempool_test_utils", version = "0.0.0" }
metrics = "0.21.0"
metrics-exporter-prometheus = "0.12.1"
metrics-process = "1.0.11"
mockall = "0.12.1"
mockito = "1.4.0"
nix = "0.20.0"
num-bigint = "0.4"
num-integer = "0.1.45"
num-rational = "0.4"
num-traits = "0.2.15"
once_cell = "1.19.0"
os_info = "3.6.0"
page_size = "0.6.0"
papyrus_base_layer = { path = "crates/papyrus_base_layer", version = "0.0.0" }
papyrus_common = { path = "crates/papyrus_common", version = "0.0.0" }
papyrus_config = { path = "crates/papyrus_config", version = "0.0.0" }
papyrus_consensus = { path = "crates/sequencing/papyrus_consensus", version = "0.0.0" }
papyrus_consensus_orchestrator = { path = "crates/sequencing/papyrus_consensus_orchestrator", version = "0.0.0" }
papyrus_execution = { path = "crates/papyrus_execution", version = "0.0.0" }
papyrus_monitoring_gateway = { path = "crates/papyrus_monitoring_gateway", version = "0.0.0" }
papyrus_network = { path = "crates/papyrus_network", version = "0.0.0" }
papyrus_network_types = { path = "crates/papyrus_network_types", version = "0.0.0" }
papyrus_p2p_sync = { path = "crates/papyrus_p2p_sync", version = "0.0.0" }
papyrus_proc_macros = { path = "crates/papyrus_proc_macros", version = "0.0.0" }
papyrus_protobuf = { path = "crates/papyrus_protobuf", version = "0.0.0" }
papyrus_rpc = { path = "crates/papyrus_rpc", version = "0.0.0" }
papyrus_state_reader = { path = "crates/papyrus_state_reader", version = "0.0.0" }
papyrus_storage = { path = "crates/papyrus_storage", version = "0.0.0" }
papyrus_sync = { path = "crates/papyrus_sync", version = "0.0.0" }
papyrus_test_utils = { path = "crates/papyrus_test_utils", version = "0.0.0" }
parity-scale-codec = "3.6"
parity-scale-codec-derive = "3.6"
paste = "1.0.15"
phf = "0.11"
pretty_assertions = "1.4.0"
primitive-types = "0.12.1"
prometheus-parse = "0.2.4"
prost = "0.12.1"
prost-build = "0.12.1"
prost-types = "0.12.1"
protoc-prebuilt = "0.3.0"
pyo3 = "0.19.1"
pyo3-log = "0.8.1"
quote = "1.0.26"
rand = "0.8.5"
rand_chacha = "0.3.1"
rand_distr = "0.4.3"
regex = "1.10.4"
replace_with = "0.1.7"
reqwest = "0.11"
retry = "2.0.0"
rstest = "0.17.0"
rustc-hex = "2.1.0"
schemars = "0.8.12"
semver = "1.0.23"
serde = "1.0.197"
serde_json = "1.0.133"
serde_repr = "0.1.19"
serde_yaml = "0.9.16"
sha2 = "0.10.8"
sha3 = "0.10.8"
sierra-emu = { git = "https://github.com/lambdaclass/sierra-emu.git", rev = "b3c9d6bd193b2da881fab3dce57fe12c363aed86" }
simple_logger = "4.0.0"
stacker = "0.1.17"
starknet-core = "0.6.0"
starknet-crypto = "0.7.1"
starknet-types-core = "0.1.6"
starknet_api = { path = "crates/starknet_api", version = "0.0.0" }
starknet_batcher = { path = "crates/starknet_batcher", version = "0.0.0" }
starknet_batcher_types = { path = "crates/starknet_batcher_types", version = "0.0.0" }
starknet_client = { path = "crates/starknet_client", version = "0.0.0" }
starknet_committer = { path = "crates/starknet_committer", version = "0.0.0" }
starknet_consensus_manager = { path = "crates/starknet_consensus_manager", version = "0.0.0" }
starknet_gateway = { path = "crates/starknet_gateway", version = "0.0.0" }
starknet_gateway_types = { path = "crates/starknet_gateway_types", version = "0.0.0" }
starknet_http_server = { path = "crates/starknet_http_server", version = "0.0.0" }
starknet_l1_provider = { path = "crates/starknet_l1_provider", version = "0.0.0" }
starknet_l1_provider_types = { path = "crates/starknet_l1_provider_types", version = "0.0.0" }
starknet_mempool = { path = "crates/starknet_mempool", version = "0.0.0" }
starknet_mempool_p2p = { path = "crates/starknet_mempool_p2p", version = "0.0.0" }
starknet_mempool_p2p_types = { path = "crates/starknet_mempool_p2p_types", version = "0.0.0" }
starknet_mempool_types = { path = "crates/starknet_mempool_types", version = "0.0.0" }
starknet_monitoring_endpoint = { path = "crates/starknet_monitoring_endpoint", version = "0.0.0" }
starknet_patricia = { path = "crates/starknet_patricia", version = "0.0.0" }
starknet_sequencer_infra = { path = "crates/starknet_sequencer_infra", version = "0.0.0" }
starknet_sequencer_node = { path = "crates/starknet_sequencer_node", version = "0.0.0" }
starknet_sierra_compile = { path = "crates/starknet_sierra_compile", version = "0.0.0" }
starknet_state_sync = { path = "crates/starknet_state_sync", version = "0.0.0" }
starknet_state_sync_types = { path = "crates/starknet_state_sync_types", version = "0.0.0" }
starknet_task_executor = { path = "crates/starknet_task_executor", version = "0.0.0" }
static_assertions = "1.1.0"
statistical = "1.0.0"
strum = "0.25.0"
strum_macros = "0.25.2"
syn = "2.0.39"
tar = "0.4.38"
tempfile = "3.7.0"
test-case = "3.2.1"
test-log = "0.2.14"
thiserror = "1.0.37"
tikv-jemallocator = "0.5.4"
tokio = "1.37.0"
tokio-retry = "0.3"
tokio-stream = "0.1.8"
tokio-test = "0.4.4"
toml = "0.8"
tower = "0.4.13"
tracing = "0.1.37"
tracing-subscriber = "0.3.16"
tracing-test = "0.2"
unsigned-varint = "0.8.0"
url = "2.5.0"
validator = "0.12"
void = "1.0.2"
zstd = "0.13.1"

# Note: both rust and clippy lints are warning by default and denied on the CI (see run_tests.py).
# To deny warnings in local dev env:
# - In the terminal: add to .bashrc `export RUSTFLAGS="$RUSTFLAGS -Dwarnings"
# - In vscode, add to settings.json "rust-analyzer.cargo.extraEnv": { "RUSTFLAGS": "-Dwarnings" }`
[workspace.lints.rust]
future-incompatible = "warn"
nonstandard-style = "warn"
rust-2018-idioms = "warn"
# See [here](https://github.com/taiki-e/cargo-llvm-cov/issues/370) for a discussion on why this is
# needed (from rust 1.80).
unexpected_cfgs = { level = "warn", check-cfg = ['cfg(coverage_nightly)'] }

[workspace.lints.clippy]
as_conversions = "warn"<|MERGE_RESOLUTION|>--- conflicted
+++ resolved
@@ -102,12 +102,8 @@
 cairo-lang-starknet-classes = "2.10.0-rc.0"
 cairo-lang-utils = "2.10.0-rc.0"
 # Important: when updated, make sure to update the cairo-native submodule as well.
-<<<<<<< HEAD
 cairo-native = { path = "../cairo_native" }
 sierra-emu = { path = "../sierra-emu" }
-=======
-cairo-native = "0.2.8"
->>>>>>> 9d8c01ee
 cairo-vm = "=1.0.1"
 camelpaste = "0.1.0"
 chrono = "0.4.26"
@@ -214,7 +210,6 @@
 serde_yaml = "0.9.16"
 sha2 = "0.10.8"
 sha3 = "0.10.8"
-sierra-emu = { git = "https://github.com/lambdaclass/sierra-emu.git", rev = "b3c9d6bd193b2da881fab3dce57fe12c363aed86" }
 simple_logger = "4.0.0"
 stacker = "0.1.17"
 starknet-core = "0.6.0"
