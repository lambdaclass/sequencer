--- conflicted
+++ resolved
@@ -81,12 +81,8 @@
 cairo-lang-starknet-classes = "2.8.2"
 cairo-lang-utils = "2.8.2"
 # This is a temporary dependency, will be removed once the new version of cairo-native is released to main.
-<<<<<<< HEAD
-cairo-native = { git = "https://github.com/lambdaclass/cairo_native", rev = "44d420814553c37cec7d2177892b36fc199f6cda"}
-=======
 cairo-native = { git = "https://github.com/lambdaclass/cairo_native" }
 sierra-emu = { git = "https://github.com/lambdaclass/sierra-emu.git" }
->>>>>>> 138291c3
 cairo-vm = "1.0.1"
 camelpaste = "0.1.0"
 chrono = "0.4.26"
